--- conflicted
+++ resolved
@@ -588,49 +588,6 @@
             {"client":"python", "query_type": "table", "kill":9920, "kill_wait":3, "query": "insert into fixed_test_stream_99(id, value) values(2, 2)(3, 3);"},
             {"client":"python", "query_type": "table", "kill":9920, "kill_wait":3, "query": "insert into fixed_test_stream_99(id, value) values(2, 2)(3, 3);"}
           ]
-<<<<<<< HEAD
-      },
-      {
-        "id": 21,
-        "tags": ["global aggr distinct", "append only", "multi shard", "checkpoint"],
-        "name": "#419",
-        "description": "sum_distinct and count_distinct for append only stream with multishard.",
-        "steps":[
-          {
-            "statements": [
-              {"client":"python", "query_type": "table", "query": "drop stream if exists v_12181627"},
-              {"client":"python", "query_type": "table", "wait":1, "query": "create stream v_12181627(id int, val int) primary key id settings shards=3;"},
-              {"client":"python", "query_type": "stream", "depends_on_stream":"v_12181627", "query_id":"12181627213", "query":"subscribe to select sum_distinct(val), sum(val), count_distinct(val), count(val) from v_12181627 settings checkpoint_interval=1;"},
-              {"client":"python", "query_type": "table", "depends_on_stream": "v_12181627", "kill":"12181627213", "kill_wait":1, "wait": 2, "query": "insert into v_12181627(id, val) values(3, 30);"}
-            ]
-          },
-          {
-            "statements": [
-              {"client":"python", "query_type": "stream","query_id":"12181627213-1", "terminate": "manual","query":"recover from '12181627213'"},
-              {"client":"python", "query_type": "table", "depends_on_stream":"v_12181627", "wait": 2, "query": "insert into v_12181627(id, val) values(4, 40),(5, 50);"},
-              {"client":"python", "query_type": "table", "depends_on_stream":"v_12181627", "wait": 2, "query": "insert into v_12181627(id, val) values(4, 40),(5, 50);"},
-              {"client":"python", "query_type": "table", "depends_on_stream":"v_12181627", "wait":2, "query": "kill query where query_id='12181627213' sync"},
-              {"client":"python", "query_type": "table", "query":"unsubscribe to '12181627213'"}
-            ]
-          }
-        ],
-        "expected_results": [
-          {
-              "query_id":"12181627213",
-              "expected_results":[
-                [30, 30, 1, 1]
-              ]
-          },
-          {
-              "query_id":"12181627213-1",
-              "expected_results":[
-                [120, 120, 3, 3],
-                [120, 210, 3, 5]
-              ]
-          }
-        ]
-      }
-=======
         }
       ],
       "expected_results": [
@@ -671,7 +628,46 @@
           ["any_value", "any_value", "any_value"]
         ]}
       ]
+    },
+    {
+      "id": 22,
+      "tags": ["global aggr distinct", "append only", "multi shard", "checkpoint"],
+      "name": "#419",
+      "description": "sum_distinct and count_distinct for append only stream with multishard.",
+      "steps":[
+        {
+          "statements": [
+            {"client":"python", "query_type": "table", "query": "drop stream if exists v_12183487"},
+            {"client":"python", "query_type": "table", "wait":1, "query": "create stream v_12183487(id int, val int) primary key id settings shards=3;"},
+            {"client":"python", "query_type": "stream", "depends_on_stream":"v_12183487", "query_id":"12183487213", "query":"subscribe to select sum_distinct(val), sum(val), count_distinct(val), count(val) from v_12183487 settings checkpoint_interval=1;"},
+            {"client":"python", "query_type": "table", "depends_on_stream": "v_12183487", "kill":"12183487213", "kill_wait":1, "wait": 2, "query": "insert into v_12183487(id, val) values(3, 30);"}
+          ]
+        },
+        {
+          "statements": [
+            {"client":"python", "query_type": "stream","query_id":"12183487213-1", "terminate": "manual","query":"recover from '12183487213'"},
+            {"client":"python", "query_type": "table", "wait": 2, "query": "insert into v_12183487(id, val) values(4, 40),(5, 50);"},
+            {"client":"python", "query_type": "table", "wait": 1, "query": "insert into v_12183487(id, val) values(4, 40),(5, 50);"},
+            {"client":"python", "query_type": "table", "wait":2, "query": "kill query where query_id='12183487213' sync"},
+            {"client":"python", "query_type": "table", "query":"unsubscribe to '12183487213'"}
+          ]
+        }
+      ],
+      "expected_results": [
+        {
+            "query_id":"12183487213",
+            "expected_results":[
+              [30, 30, 1, 1]
+            ]
+        },
+        {
+            "query_id":"12183487213-1",
+            "expected_results":[
+              [120, 120, 3, 3],
+              [120, 210, 3, 5]
+            ]
+        }
+      ]
     }
->>>>>>> 04027703
   ]
 }