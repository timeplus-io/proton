import gzip
import json
import logging
import os
import io
import random
import threading
import time

import helpers.client
import pytest
from helpers.cluster import ClickHouseCluster, ClickHouseInstance

logging.getLogger().setLevel(logging.INFO)
logging.getLogger().addHandler(logging.StreamHandler())


# Creates S3 bucket for tests and allows anonymous read-write access to it.
def prepare_s3_bucket(cluster):
    # Allows read-write access for bucket without authorization.
    bucket_read_write_policy = {"Version": "2012-10-17",
                                "Statement": [
                                    {
                                        "Sid": "",
                                        "Effect": "Allow",
                                        "Principal": {"AWS": "*"},
                                        "Action": "s3:GetBucketLocation",
                                        "Resource": "arn:aws:s3:::root"
                                    },
                                    {
                                        "Sid": "",
                                        "Effect": "Allow",
                                        "Principal": {"AWS": "*"},
                                        "Action": "s3:ListBucket",
                                        "Resource": "arn:aws:s3:::root"
                                    },
                                    {
                                        "Sid": "",
                                        "Effect": "Allow",
                                        "Principal": {"AWS": "*"},
                                        "Action": "s3:GetObject",
                                        "Resource": "arn:aws:s3:::root/*"
                                    },
                                    {
                                        "Sid": "",
                                        "Effect": "Allow",
                                        "Principal": {"AWS": "*"},
                                        "Action": "s3:PutObject",
                                        "Resource": "arn:aws:s3:::root/*"
                                    }
                                ]}

    minio_client = cluster.minio_client
    minio_client.set_bucket_policy(cluster.minio_bucket, json.dumps(bucket_read_write_policy))

    cluster.minio_restricted_bucket = "{}-with-auth".format(cluster.minio_bucket)
    if minio_client.bucket_exists(cluster.minio_restricted_bucket):
        minio_client.remove_bucket(cluster.minio_restricted_bucket)

    minio_client.make_bucket(cluster.minio_restricted_bucket)


def put_s3_file_content(cluster, bucket, filename, data):
    buf = io.BytesIO(data)
    cluster.minio_client.put_object(bucket, filename, buf, len(data))


# Returns content of given S3 file as string.
def get_s3_file_content(cluster, bucket, filename, decode=True):
    # type: (ClickHouseCluster, str) -> str

    data = cluster.minio_client.get_object(bucket, filename)
    data_str = b""
    for chunk in data.stream():
        data_str += chunk
    if decode:
        return data_str.decode()
    return data_str


@pytest.fixture(scope="module")
def cluster():
    try:
        cluster = ClickHouseCluster(__file__)
        cluster.add_instance("restricted_dummy", main_configs=["configs/config_for_test_remote_host_filter.xml"],
                             with_minio=True)
        cluster.add_instance("dummy", with_minio=True, main_configs=["configs/defaultS3.xml"])
        logging.info("Starting cluster...")
        cluster.start()
        logging.info("Cluster started")

        prepare_s3_bucket(cluster)
        logging.info("S3 bucket created")
        run_s3_mock(cluster)

        yield cluster
    finally:
        cluster.shutdown()


def run_query(instance, query, stdin=None, settings=None):
    # type: (ClickHouseInstance, str, object, dict) -> str

    logging.info("Running query '{}'...".format(query))
    result = instance.query(query, stdin=stdin, settings=settings)
    logging.info("Query finished")

    return result


# Test simple put.
@pytest.mark.parametrize("maybe_auth,positive", [
    ("", True),
    ("'minio','minio123',", True),
    ("'wrongid','wrongkey',", False)
])
def test_put(cluster, maybe_auth, positive):
    # type: (ClickHouseCluster) -> None

    bucket = cluster.minio_bucket if not maybe_auth else cluster.minio_restricted_bucket
    instance = cluster.instances["dummy"]  # type: ClickHouseInstance
    table_format = "column1 UInt32, column2 UInt32, column3 UInt32"
    values = "(1, 2, 3), (3, 2, 1), (78, 43, 45)"
    values_csv = "1,2,3\n3,2,1\n78,43,45\n"
    filename = "test.csv"
    put_query = "insert into table function s3('http://{}:{}/{}/{}', {}'CSV', '{}') values {}".format(
        cluster.minio_host, cluster.minio_port, bucket, filename, maybe_auth, table_format, values)

    try:
        run_query(instance, put_query)
    except helpers.client.QueryRuntimeException:
        if positive:
            raise
    else:
        assert positive
        assert values_csv == get_s3_file_content(cluster, bucket, filename)


# Test put no data to S3.
@pytest.mark.parametrize("auth", [
    "'minio','minio123',"
])
def test_empty_put(cluster, auth):
    # type: (ClickHouseCluster) -> None

    bucket = cluster.minio_bucket
    instance = cluster.instances["dummy"]  # type: ClickHouseInstance
    table_format = "column1 UInt32, column2 UInt32, column3 UInt32"

    create_empty_table_query = """
        CREATE TABLE empty_table (
        {}
        ) ENGINE = Null()
    """.format(table_format)

    run_query(instance, create_empty_table_query)

    filename = "empty_put_test.csv"
    put_query = "insert into table function s3('http://{}:{}/{}/{}', {}'CSV', '{}') select * from empty_table".format(
        cluster.minio_host, cluster.minio_port, bucket, filename, auth, table_format)

    run_query(instance, put_query)

    try:
        run_query(instance, "select count(*) from s3('http://{}:{}/{}/{}', {}'CSV', '{}')".format(
            cluster.minio_host, cluster.minio_port, bucket, filename, auth, table_format))

        assert False, "Query should be failed."
    except helpers.client.QueryRuntimeException as e:
        assert str(e).find("The specified key does not exist") != 0


# Test put values in CSV format.
@pytest.mark.parametrize("maybe_auth,positive", [
    ("", True),
    ("'minio','minio123',", True),
    ("'wrongid','wrongkey',", False)
])
def test_put_csv(cluster, maybe_auth, positive):
    # type: (ClickHouseCluster) -> None

    bucket = cluster.minio_bucket if not maybe_auth else cluster.minio_restricted_bucket
    instance = cluster.instances["dummy"]  # type: ClickHouseInstance
    table_format = "column1 UInt32, column2 UInt32, column3 UInt32"
    filename = "test.csv"
    put_query = "insert into table function s3('http://{}:{}/{}/{}', {}'CSV', '{}') format CSV".format(
        cluster.minio_host, cluster.minio_port, bucket, filename, maybe_auth, table_format)
    csv_data = "8,9,16\n11,18,13\n22,14,2\n"

    try:
        run_query(instance, put_query, stdin=csv_data)
    except helpers.client.QueryRuntimeException:
        if positive:
            raise
    else:
        assert positive
        assert csv_data == get_s3_file_content(cluster, bucket, filename)


# Test put and get with S3 server redirect.
def test_put_get_with_redirect(cluster):
    # type: (ClickHouseCluster) -> None

    bucket = cluster.minio_bucket
    instance = cluster.instances["dummy"]  # type: ClickHouseInstance
    table_format = "column1 UInt32, column2 UInt32, column3 UInt32"
    values = "(1, 1, 1), (1, 1, 1), (11, 11, 11)"
    values_csv = "1,1,1\n1,1,1\n11,11,11\n"
    filename = "test.csv"
    query = "insert into table function s3('http://{}:{}/{}/{}', 'CSV', '{}') values {}".format(
        cluster.minio_redirect_host, cluster.minio_redirect_port, bucket, filename, table_format, values)
    run_query(instance, query)

    assert values_csv == get_s3_file_content(cluster, bucket, filename)

    query = "select *, column1*column2*column3 from s3('http://{}:{}/{}/{}', 'CSV', '{}')".format(
        cluster.minio_redirect_host, cluster.minio_redirect_port, bucket, filename, table_format)
    stdout = run_query(instance, query)

    assert list(map(str.split, stdout.splitlines())) == [
        ["1", "1", "1", "1"],
        ["1", "1", "1", "1"],
        ["11", "11", "11", "1331"],
    ]


def test_put_get_with_globs(cluster):
    # type: (ClickHouseCluster) -> None

    bucket = cluster.minio_bucket
    instance = cluster.instances["dummy"]  # type: ClickHouseInstance
    table_format = "column1 UInt32, column2 UInt32, column3 UInt32"
    max_path = ""
    for i in range(10):
        for j in range(10):
            path = "{}_{}/{}.csv".format(i, random.choice(['a', 'b', 'c', 'd']), j)
            max_path = max(path, max_path)
            values = "({},{},{})".format(i, j, i + j)
            query = "insert into table function s3('http://{}:{}/{}/{}', 'CSV', '{}') values {}".format(
                cluster.minio_host, cluster.minio_port, bucket, path, table_format, values)
            run_query(instance, query)

    query = "select sum(column1), sum(column2), sum(column3), min(_file), max(_path) from s3('http://{}:{}/{}/*_{{a,b,c,d}}/%3f.csv', 'CSV', '{}')".format(
        cluster.minio_redirect_host, cluster.minio_redirect_port, bucket, table_format)
    assert run_query(instance, query).splitlines() == [
        "450\t450\t900\t0.csv\t{bucket}/{max_path}".format(bucket=bucket, max_path=max_path)]


# Test multipart put.
@pytest.mark.parametrize("maybe_auth,positive", [
    ("", True),
    # ("'minio','minio123',",True), Redirect with credentials not working with nginx.
    ("'wrongid','wrongkey',", False)
])
def test_multipart_put(cluster, maybe_auth, positive):
    # type: (ClickHouseCluster) -> None

    bucket = cluster.minio_bucket if not maybe_auth else cluster.minio_restricted_bucket
    instance = cluster.instances["dummy"]  # type: ClickHouseInstance
    table_format = "column1 UInt32, column2 UInt32, column3 UInt32"

    # Minimum size of part is 5 Mb for Minio.
    # See: https://github.com/minio/minio/blob/master/docs/minio-limits.md
    min_part_size_bytes = 5 * 1024 * 1024
    csv_size_bytes = int(min_part_size_bytes * 1.5)  # To have 2 parts.

    one_line_length = 6  # 3 digits, 2 commas, 1 line separator.

    # Generate data having size more than one part
    int_data = [[1, 2, 3] for i in range(csv_size_bytes // one_line_length)]
    csv_data = "".join(["{},{},{}\n".format(x, y, z) for x, y, z in int_data])

    assert len(csv_data) > min_part_size_bytes

    filename = "test_multipart.csv"
    put_query = "insert into table function s3('http://{}:{}/{}/{}', {}'CSV', '{}') format CSV".format(
        cluster.minio_redirect_host, cluster.minio_redirect_port, bucket, filename, maybe_auth, table_format)

    try:
        run_query(instance, put_query, stdin=csv_data, settings={'s3_min_upload_part_size': min_part_size_bytes})
    except helpers.client.QueryRuntimeException:
        if positive:
            raise
    else:
        assert positive

        # Use proxy access logs to count number of parts uploaded to Minio.
        proxy_logs = cluster.get_container_logs("proxy1")  # type: str
        assert proxy_logs.count("PUT /{}/{}".format(bucket, filename)) >= 2

        assert csv_data == get_s3_file_content(cluster, bucket, filename)


def test_remote_host_filter(cluster):
    instance = cluster.instances["restricted_dummy"]
    format = "column1 UInt32, column2 UInt32, column3 UInt32"

    query = "select *, column1*column2*column3 from s3('http://{}:{}/{}/test.csv', 'CSV', '{}')".format(
        "invalid_host", cluster.minio_port, cluster.minio_bucket, format)
    assert "not allowed in config.xml" in instance.query_and_get_error(query)

    other_values = "(1, 1, 1), (1, 1, 1), (11, 11, 11)"
    query = "insert into table function s3('http://{}:{}/{}/test.csv', 'CSV', '{}') values {}".format(
        "invalid_host", cluster.minio_port, cluster.minio_bucket, format, other_values)
    assert "not allowed in config.xml" in instance.query_and_get_error(query)


@pytest.mark.parametrize("s3_storage_args", [
    "''",  # 1 arguments
    "'','','','','',''"  # 6 arguments
])
def test_wrong_s3_syntax(cluster, s3_storage_args):
    instance = cluster.instances["dummy"]  # type: ClickHouseInstance
    expected_err_msg = "Code: 42"  # NUMBER_OF_ARGUMENTS_DOESNT_MATCH

    query = "create table test_table_s3_syntax (id UInt32) ENGINE = S3({})".format(s3_storage_args)
    assert expected_err_msg in instance.query_and_get_error(query)


# https://en.wikipedia.org/wiki/One_Thousand_and_One_Nights
def test_s3_glob_scheherazade(cluster):
    bucket = cluster.minio_bucket
    instance = cluster.instances["dummy"]  # type: ClickHouseInstance
    table_format = "column1 UInt32, column2 UInt32, column3 UInt32"
    max_path = ""
    values = "(1, 1, 1)"
    nights_per_job = 1001 // 30
    jobs = []
    for night in range(0, 1001, nights_per_job):
        def add_tales(start, end):
            for i in range(start, end):
                path = "night_{}/tale.csv".format(i)
                query = "insert into table function s3('http://{}:{}/{}/{}', 'CSV', '{}') values {}".format(
                    cluster.minio_host, cluster.minio_port, bucket, path, table_format, values)
                run_query(instance, query)

        jobs.append(threading.Thread(target=add_tales, args=(night, min(night + nights_per_job, 1001))))
        jobs[-1].start()

    for job in jobs:
        job.join()

    query = "select count(), sum(column1), sum(column2), sum(column3) from s3('http://{}:{}/{}/night_*/tale.csv', 'CSV', '{}')".format(
        cluster.minio_redirect_host, cluster.minio_redirect_port, bucket, table_format)
    assert run_query(instance, query).splitlines() == ["1001\t1001\t1001\t1001"]


def run_s3_mock(cluster):
    logging.info("Starting s3 mock")
    container_id = cluster.get_container_id('resolver')
    current_dir = os.path.dirname(__file__)
    cluster.copy_file_to_container(container_id, os.path.join(current_dir, "s3_mock", "mock_s3.py"), "mock_s3.py")
    cluster.exec_in_container(container_id, ["python", "mock_s3.py"], detach=True)

    # Wait for S3 mock start
    for attempt in range(10):
        ping_response = cluster.exec_in_container(cluster.get_container_id('resolver'),
                                                  ["curl", "-s", "http://resolver:8080/"], nothrow=True)
        if ping_response != 'OK':
            if attempt == 9:
                assert ping_response == 'OK', 'Expected "OK", but got "{}"'.format(ping_response)
            else:
                time.sleep(1)
        else:
            break

    logging.info("S3 mock started")


def test_custom_auth_headers(cluster):
<<<<<<< HEAD
    for i in range(100):
        try:
            ping_response = cluster.exec_in_container(cluster.get_container_id('resolver'),
                                              ["curl", "-s", "http://resolver:8080"])
            break
        except Exception as ex:
            print("Exception curl resolver:8080", ex)
            time.sleep(0.2)
    else:
        assert False, "Cannot wait for http://resolver:8080"


    assert ping_response == 'OK', 'Expected "OK", but got "{}"'.format(ping_response)

=======
>>>>>>> 3ab9ac03
    table_format = "column1 UInt32, column2 UInt32, column3 UInt32"
    filename = "test.csv"
    get_query = "select * from s3('http://resolver:8080/{bucket}/{file}', 'CSV', '{table_format}')".format(
        bucket=cluster.minio_restricted_bucket,
        file=filename,
        table_format=table_format)

    instance = cluster.instances["dummy"]  # type: ClickHouseInstance
    result = run_query(instance, get_query)
    assert result == '1\t2\t3\n'


def test_infinite_redirect(cluster):
    bucket = "redirected"
    table_format = "column1 UInt32, column2 UInt32, column3 UInt32"
    filename = "test.csv"
    get_query = "select * from s3('http://resolver:8080/{bucket}/{file}', 'CSV', '{table_format}')".format(
        bucket=bucket,
        file=filename,
        table_format=table_format)
    instance = cluster.instances["dummy"]  # type: ClickHouseInstance
    exception_raised = False
    try:
        run_query(instance, get_query)
    except Exception as e:
        assert str(e).find("Too many redirects while trying to access") != -1
        exception_raised = True
    finally:
        assert exception_raised


def test_storage_s3_get_gzip(cluster):
    bucket = cluster.minio_bucket
    instance = cluster.instances["dummy"]
    filename = "test_get_gzip.bin"
    name = "test_get_gzip"
    data = [
        "Sophia Intrieri,55",
        "Jack Taylor,71",
        "Christopher Silva,66",
        "Clifton Purser,35",
        "Richard Aceuedo,43",
        "Lisa Hensley,31",
        "Alice Wehrley,1",
        "Mary Farmer,47",
        "Samara Ramirez,19",
        "Shirley Lloyd,51",
        "Santos Cowger,0",
        "Richard Mundt,88",
        "Jerry Gonzalez,15",
        "Angela James,10",
        "Norman Ortega,33",
        ""
    ]
    buf = io.BytesIO()
    compressed = gzip.GzipFile(fileobj=buf, mode="wb")
    compressed.write(("\n".join(data)).encode())
    compressed.close()
    put_s3_file_content(cluster, bucket, filename, buf.getvalue())

    try:
        run_query(instance, "CREATE TABLE {} (name String, id UInt32) ENGINE = S3('http://{}:{}/{}/{}', 'CSV', 'gzip')".format(
            name, cluster.minio_host, cluster.minio_port, bucket, filename))

        run_query(instance, "SELECT sum(id) FROM {}".format(name)).splitlines() == ["565"]

    finally:
        run_query(instance, "DROP TABLE {}".format(name))


def test_storage_s3_put_uncompressed(cluster):
    bucket = cluster.minio_bucket
    instance = cluster.instances["dummy"]
    filename = "test_put_uncompressed.bin"
    name = "test_put_uncompressed"
    data = [
        "'Gloria Thompson',99",
        "'Matthew Tang',98",
        "'Patsy Anderson',23",
        "'Nancy Badillo',93",
        "'Roy Hunt',5",
        "'Adam Kirk',51",
        "'Joshua Douds',28",
        "'Jolene Ryan',0",
        "'Roxanne Padilla',50",
        "'Howard Roberts',41",
        "'Ricardo Broughton',13",
        "'Roland Speer',83",
        "'Cathy Cohan',58",
        "'Kathie Dawson',100",
        "'Gregg Mcquistion',11",
    ]
    try:
        run_query(instance, "CREATE TABLE {} (name String, id UInt32) ENGINE = S3('http://{}:{}/{}/{}', 'CSV')".format(
            name, cluster.minio_host, cluster.minio_port, bucket, filename))

        run_query(instance, "INSERT INTO {} VALUES ({})".format(name, "),(".join(data)))

        run_query(instance, "SELECT sum(id) FROM {}".format(name)).splitlines() == ["753"]

        uncompressed_content = get_s3_file_content(cluster, bucket, filename)
        assert sum([ int(i.split(',')[1]) for i in uncompressed_content.splitlines() ]) == 753
    finally:
        run_query(instance, "DROP TABLE {}".format(name))


def test_storage_s3_put_gzip(cluster):
    bucket = cluster.minio_bucket
    instance = cluster.instances["dummy"]
    filename = "test_put_gzip.bin"
    name = "test_put_gzip"
    data = [
        "'Joseph Tomlinson',5",
        "'Earnest Essary',44",
        "'Matha Pannell',24",
        "'Michael Shavers',46",
        "'Elias Groce',38",
        "'Pamela Bramlet',50",
        "'Lewis Harrell',49",
        "'Tamara Fyall',58",
        "'George Dixon',38",
        "'Alice Walls',49",
        "'Paula Mais',24",
        "'Myrtle Pelt',93",
        "'Sylvia Naffziger',18",
        "'Amanda Cave',83",
        "'Yolanda Joseph',89"
    ]
    try:
        run_query(instance, "CREATE TABLE {} (name String, id UInt32) ENGINE = S3('http://{}:{}/{}/{}', 'CSV', 'gzip')".format(
            name, cluster.minio_host, cluster.minio_port, bucket, filename))

        run_query(instance, "INSERT INTO {} VALUES ({})".format(name, "),(".join(data)))

        run_query(instance, "SELECT sum(id) FROM {}".format(name)).splitlines() == ["708"]

        buf = io.BytesIO(get_s3_file_content(cluster, bucket, filename, decode=False))
        f = gzip.GzipFile(fileobj=buf, mode="rb")
        uncompressed_content = f.read().decode()
        assert sum([ int(i.split(',')[1]) for i in uncompressed_content.splitlines() ]) == 708
    finally:
        run_query(instance, "DROP TABLE {}".format(name))<|MERGE_RESOLUTION|>--- conflicted
+++ resolved
@@ -368,23 +368,6 @@
 
 
 def test_custom_auth_headers(cluster):
-<<<<<<< HEAD
-    for i in range(100):
-        try:
-            ping_response = cluster.exec_in_container(cluster.get_container_id('resolver'),
-                                              ["curl", "-s", "http://resolver:8080"])
-            break
-        except Exception as ex:
-            print("Exception curl resolver:8080", ex)
-            time.sleep(0.2)
-    else:
-        assert False, "Cannot wait for http://resolver:8080"
-
-
-    assert ping_response == 'OK', 'Expected "OK", but got "{}"'.format(ping_response)
-
-=======
->>>>>>> 3ab9ac03
     table_format = "column1 UInt32, column2 UInt32, column3 UInt32"
     filename = "test.csv"
     get_query = "select * from s3('http://resolver:8080/{bucket}/{file}', 'CSV', '{table_format}')".format(
