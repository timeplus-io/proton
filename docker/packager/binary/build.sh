#!/usr/bin/env bash

set -x -e

<<<<<<< HEAD
# fatal: detected dubious ownership in repository at '/build'
# To add an exception for this directory, call:
# git config --global --add safe.directory /build
git config --global --add safe.directory /build

mkdir -p build/cmake/toolchain/darwin-x86_64
tar xJf MacOSX11.0.sdk.tar.xz -C build/cmake/toolchain/darwin-x86_64 --strip-components=1
ln -sf darwin-x86_64 build/cmake/toolchain/darwin-aarch64
=======
if [ "$EXTRACT_TOOLCHAIN_DARWIN" = "1" ]; then
  mkdir -p build/cmake/toolchain/darwin-x86_64
  tar xJf MacOSX11.0.sdk.tar.xz -C build/cmake/toolchain/darwin-x86_64 --strip-components=1
  ln -sf darwin-x86_64 build/cmake/toolchain/darwin-aarch64
fi
>>>>>>> a2c3435e

# Uncomment to debug ccache. Don't put ccache log in /output right away, or it
# will be confusingly packed into the "performance" package.
# export CCACHE_LOGFILE=/build/ccache.log
# export CCACHE_DEBUG=1

mkdir -p build/build_docker
cd build/build_docker
rm -f CMakeCache.txt
# Read cmake arguments into array (possibly empty)
read -ra CMAKE_FLAGS <<< "${CMAKE_FLAGS:-}"
env
cmake --debug-trycompile --log-level=VERBOSE -DCMAKE_VERBOSE_MAKEFILE=1 -LA "-DCMAKE_BUILD_TYPE=$BUILD_TYPE" "-DSANITIZE=$SANITIZER" -DENABLE_CHECK_HEAVY_BUILDS=1 "${CMAKE_FLAGS[@]}" ..

ccache --show-config ||:
ccache --show-stats ||:
ccache --zero-stats ||:

# shellcheck disable=SC2086 # No quotes because I want it to expand to nothing if empty.
ninja $NINJA_FLAGS proton-bundle

ccache --show-config ||:
ccache --show-stats ||:

mv ./programs/proton* /output
# proton: starts
cp -r ../spec  /output/proton-spec
# proton: ends
mv ./src/unit_tests_dbms /output ||: # may not exist for some binary builds
find . -name '*.so' -print -exec mv '{}' /output \;
find . -name '*.so.*' -print -exec mv '{}' /output \;

# Different files for performance test.
if [ "performance" == "$COMBINED_OUTPUT" ]
then
    cp -r ../tests/performance /output
    cp -r ../tests/config/top_level_domains  /output
    cp -r ../docker/test/performance-comparison/config /output ||:
    rm /output/unit_tests_dbms ||:
    rm /output/proton-odbc-bridge ||:

    cp -r ../docker/test/performance-comparison /output/scripts ||:

    # We have to know the revision that corresponds to this binary build.
    # It is not the nominal SHA from pull/*/head, but the pull/*/merge, which is
    # head merged to master by github, at some point after the PR is updated.
    # There are some quirks to consider:
    # - apparently the real SHA is not recorded in system.build_options;
    # - it can change at any time as github pleases, so we can't just record
    #   the SHA and use it later, it might become inaccessible;
    # - CI has an immutable snapshot of repository that it uses for all checks
    #   for a given nominal SHA, but it is not accessible outside Yandex.
    # This is why we add this repository snapshot from CI to the performance test
    # package.
    mkdir /output/ch
    git -C /output/ch init --bare
    git -C /output/ch remote add origin /build
    git -C /output/ch fetch --no-tags --depth 50 origin HEAD:pr
    git -C /output/ch fetch --no-tags --depth 50 origin master:master
    git -C /output/ch reset --soft pr
    git -C /output/ch log -5
fi

# May be set for split build or for performance test.
if [ "" != "$COMBINED_OUTPUT" ]
then
    mkdir -p /output/config
    cp ../programs/server/config.yaml /output/config
    cp ../programs/server/users.yaml /output/config
    cp -r --dereference ../programs/server/config.d /output/config
    tar -cv -I pigz -f "$COMBINED_OUTPUT.tgz" /output
    rm -r /output/*
    mv "$COMBINED_OUTPUT.tgz" /output
fi

# Also build fuzzers if any sanitizer specified
# if [ -n "$SANITIZER" ]
# then
#   # Currently we are in build/build_docker directory
#   ../docker/packager/other/fuzzer.sh
# fi

ccache --show-config ||:
ccache --show-stats ||:

if [ "${CCACHE_DEBUG:-}" == "1" ]
then
    find . -name '*.ccache-*' -print0 \
        | tar -c -I pixz -f /output/ccache-debug.txz --null -T -
fi

if [ -n "$CCACHE_LOGFILE" ]
then
    # Compress the log as well, or else the CI will try to compress all log
    # files in place, and will fail because this directory is not writable.
    tar -cv -I pixz -f /output/ccache.log.txz "$CCACHE_LOGFILE"
fi<|MERGE_RESOLUTION|>--- conflicted
+++ resolved
@@ -2,22 +2,11 @@
 
 set -x -e
 
-<<<<<<< HEAD
-# fatal: detected dubious ownership in repository at '/build'
-# To add an exception for this directory, call:
-# git config --global --add safe.directory /build
-git config --global --add safe.directory /build
-
-mkdir -p build/cmake/toolchain/darwin-x86_64
-tar xJf MacOSX11.0.sdk.tar.xz -C build/cmake/toolchain/darwin-x86_64 --strip-components=1
-ln -sf darwin-x86_64 build/cmake/toolchain/darwin-aarch64
-=======
 if [ "$EXTRACT_TOOLCHAIN_DARWIN" = "1" ]; then
   mkdir -p build/cmake/toolchain/darwin-x86_64
   tar xJf MacOSX11.0.sdk.tar.xz -C build/cmake/toolchain/darwin-x86_64 --strip-components=1
   ln -sf darwin-x86_64 build/cmake/toolchain/darwin-aarch64
 fi
->>>>>>> a2c3435e
 
 # Uncomment to debug ccache. Don't put ccache log in /output right away, or it
 # will be confusingly packed into the "performance" package.
