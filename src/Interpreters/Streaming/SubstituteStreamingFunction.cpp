#include <Interpreters/Streaming/SubstituteStreamingFunction.h>

#include <AggregateFunctions/AggregateFunctionCombinatorFactory.h>
#include <Parsers/ASTIdentifier.h>
#include <Parsers/ASTSelectQuery.h>
#include <Parsers/ASTTablesInSelectQuery.h>
#include <Parsers/formatAST.h>
#include <Common/ProtonCommon.h>
#include <Functions/UserDefined/UserDefinedFunctionFactory.h>

namespace DB
{
namespace ErrorCodes
{
extern const int NOT_IMPLEMENTED;
extern const int FUNCTION_NOT_ALLOWED;
}

namespace Streaming
{

std::unordered_map<String, String> StreamingFunctionData::func_map = {
    {"neighbor", "__streaming_neighbor"},
    {"row_number", "__streaming_row_number"},
    {"now64", "__streaming_now64"},
    {"now", "__streaming_now"},
};

std::set<String> StreamingFunctionData::streaming_only_func
    = {"__streaming_neighbor",
       "__streaming_row_number",
       "__streaming_now64",
       "__streaming_now",
       /// changelog_only
       "__count_retract",
       "__sum_retract",
       "__sum_kahan_retract",
       "__sum_with_overflow_retract",
       "__avg_retract",
       "__max_retract",
       "__min_retract",
       "__arg_min_retract",
       "__arg_max_retract"};

std::unordered_map<String, String> StreamingFunctionData::changelog_func_map = {
    {"count", "__count_retract"},
    {"sum", "__sum_retract"},
    {"sum_kahan", "__sum_kahan_retract"},
    {"sum_with_overflow", "__sum_with_overflow_retract"},
    {"avg", "__avg_retract"},
    {"max", "__max_retract"},
    {"min", "__min_retract"},
    {"arg_min", "__arg_min_retract"},
    {"arg_max", "__arg_max_retract"},
    {"latest", ""},
    {"earliest", ""},
    {"first_value", ""},
    {"last_value", ""},
    {"top_k", ""},
    {"min_k", "__min_k_retract"},
    {"max_k", "__max_k_retract"},
    {"unique", ""},
    {"unique_exact", ""},
    {"median", ""},
    {"quantile", ""},
    {"p90", ""},
    {"p95", ""},
    {"p99", ""},
    {"moving_sum", ""},
};

std::optional<String> StreamingFunctionData::supportChangelog(const String & function_name)
{
    auto iter = changelog_func_map.find(function_name);

    /// Support combinator suffix, for example:
    /// `count`                 => `__count_retract`
    /// `count_if`              => `__count_retract_if`
    /// `count_distinct`        => `__count_retract_distinct_retract`
    /// `count_distinct_if`     => `__count_retract_distinct_retract_if`
    String combinator_suffix;
    auto nested_func_name = function_name;
    while (iter == changelog_func_map.end())
    {
        if (auto combinator = AggregateFunctionCombinatorFactory::instance().tryFindSuffix(nested_func_name))
        {
            std::string combinator_name = combinator->getName();
            /// TODO: support more combinators
            if (combinator_name != "_if" && combinator_name != "_distinct" && combinator_name != "_distinct_retract")
                throw Exception(
                    ErrorCodes::NOT_IMPLEMENTED, "{} aggregation function is not supported in changelog query processing", function_name);

            nested_func_name = nested_func_name.substr(0, nested_func_name.size() - combinator_name.size());

            /// replace `<aggr>_distinct[_combinator]` ==> `<aggr>_distinct_retract[_combinator]` for changelog query
            if (combinator_name == "_distinct")
                combinator_name = "_distinct_retract";
            combinator_suffix = combinator_name + combinator_suffix;
            iter = changelog_func_map.find(nested_func_name);
            continue;
        }
        break;
    }

    if (iter != changelog_func_map.end())
    {
        if (!iter->second.empty())
            return iter->second + combinator_suffix;
        else
            throw Exception(
                ErrorCodes::NOT_IMPLEMENTED, "{} aggregation function is not supported in changelog query processing", function_name);
    }

    /// UDA by default support changelog
    if (UserDefinedFunctionFactory::isAggregateFunctionName(function_name))
        return function_name;

    return {};
}

void StreamingFunctionData::visit(DB::ASTFunction & func, DB::ASTPtr)
{
    if (func.name == "emit_version")
    {
        emit_version = true;
        return;
    }

    if (streaming)
    {
        auto iter = func_map.find(func.name);
        if (iter != func_map.end())
            return substitueFunction(func, iter->second);

        if (is_changelog)
        {
            /// Whether the function support 'retract' for changelog, also return the alias name of
            /// function used in rewritten query
            auto func_alias_name = supportChangelog(func.name);
            if (func_alias_name.has_value())
            {
                if (!func_alias_name->empty())
                {
                    /// Always show original function
                    func.code_name = DB::serializeAST(func);

                    func.name = *func_alias_name;
                    if (!func.arguments)
                        func.arguments = std::make_shared<ASTExpressionList>();

                    auto delta_pos = func.arguments->children.end();

                    /// Keep last argument always is if-condition.
                    if (func.name.ends_with("_if"))
                        --delta_pos;

                    /// Make _tp_delta as the last argument to avoid unused column elimination for query like below
                    /// SELECT count(), avg(i) FROM (SELECT i, _tp_delta FROM versioned_kv) GROUP BY i; =>
                    /// SELECT __count_retract(_tp_delta), __avg_retract(i, _tp_delta) FROM (SELECT i, _tp_delta FROM versioned_kv) GROUP BY i; =>
                    if ((func.name == "__count_retract" || func.name == "__count_retract_if") && delta_pos - func.arguments->children.begin() > 0)
                        /// Fix for nullable since this substitution is not equal
                        func.arguments->children[0] = std::make_shared<ASTIdentifier>(ProtonConsts::RESERVED_DELTA_FLAG);
                    else
                        func.arguments->children.insert(delta_pos, std::make_shared<ASTIdentifier>(ProtonConsts::RESERVED_DELTA_FLAG));
                }

                return;
            }
        }
        else
        {
            /// replace `<aggr>_distinct[_combinator]` ==> `<aggr>_distinct_streaming[_combinator]` for streaming query
            constexpr std::string_view distinct_raw{"_distinct"}, distinct_streaming_raw{"_distinct_streaming"};
            if (size_t pos = func.name.find(distinct_raw); pos != std::string::npos) {
                std::string new_name = func.name;
                new_name.replace(pos, distinct_raw.length(), distinct_streaming_raw);

                /// Substitute the updated name into func
                func.substitute(new_name);
            }
        }
    }
    else if (streaming_only_func.contains(func.name))
        throw Exception(
            ErrorCodes::FUNCTION_NOT_ALLOWED, "{} function is private and is not supposed to be used directly in a query", func.name);
}

bool StreamingFunctionData::ignoreSubquery(const DB::ASTPtr &, const DB::ASTPtr & child)
{
    /// Don't go to FROM, JOIN, UNION since they are already handled recursively
    if (child->as<ASTTableExpression>() || child->as<ASTSelectQuery>())
        return false;

    return true;
}

void substitueFunction(ASTFunction & func, const String & new_name)
{
<<<<<<< HEAD
    if (func.name == "now" || func.name == "now64")
        func.substitute("__streaming_" + func.name);
=======
    /// Keep original function name
    if (func.covered_name.empty())
        func.covered_name = std::move(func.name);

    func.name = new_name;
>>>>>>> 04027703
}
}
}<|MERGE_RESOLUTION|>--- conflicted
+++ resolved
@@ -196,16 +196,11 @@
 
 void substitueFunction(ASTFunction & func, const String & new_name)
 {
-<<<<<<< HEAD
-    if (func.name == "now" || func.name == "now64")
-        func.substitute("__streaming_" + func.name);
-=======
     /// Keep original function name
     if (func.covered_name.empty())
         func.covered_name = std::move(func.name);
 
     func.name = new_name;
->>>>>>> 04027703
 }
 }
 }