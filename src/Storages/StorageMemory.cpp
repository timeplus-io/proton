#include <Common/Exception.h>

#include <DataStreams/IBlockInputStream.h>

#include <Storages/StorageMemory.h>
#include <Storages/StorageFactory.h>

#include <IO/WriteHelpers.h>
#include <Processors/Sources/SourceWithProgress.h>
#include <Processors/Pipe.h>


namespace DB
{

namespace ErrorCodes
{
    extern const int NUMBER_OF_ARGUMENTS_DOESNT_MATCH;
}


class MemorySource : public SourceWithProgress
{
    using InitializerFunc = std::function<void(BlocksList::const_iterator &, size_t &)>;
public:
    /// Blocks are stored in std::list which may be appended in another thread.
    /// We use pointer to the beginning of the list and its current size.
    /// We don't need synchronisation in this reader, because while we hold SharedLock on storage,
    /// only new elements can be added to the back of the list, so our iterators remain valid

    MemorySource(
        Names column_names_,
        BlocksList::const_iterator first_,
        size_t num_blocks_,
        const StorageMemory & storage,
        const StorageMetadataPtr & metadata_snapshot,
        InitializerFunc initializer_func_ = [](BlocksList::const_iterator &, size_t &) {})
        : SourceWithProgress(metadata_snapshot->getSampleBlockForColumns(column_names_, storage.getVirtuals(), storage.getStorageID()))
        , column_names(std::move(column_names_))
        , current_it(first_)
        , num_blocks(num_blocks_)
        , initializer_func(std::move(initializer_func_))
    {
    }

    String getName() const override { return "Memory"; }

protected:
    Chunk generate() override
    {
        if (!postponed_init_done)
        {
            initializer_func(current_it, num_blocks);
            postponed_init_done = true;
        }

        if (current_block_idx == num_blocks)
            return {};

        const Block & src = *current_it;
        Columns columns;
        columns.reserve(column_names.size());

        /// Add only required columns to `res`.
        for (const auto & name : column_names)
            columns.push_back(src.getByName(name).column);

        if (++current_block_idx < num_blocks)
            ++current_it;

        return Chunk(std::move(columns), src.rows());
    }

private:
    const Names column_names;
    BlocksList::const_iterator current_it;
    size_t num_blocks;
    size_t current_block_idx = 0;

    bool postponed_init_done = false;
    InitializerFunc initializer_func;
};


class MemoryBlockOutputStream : public IBlockOutputStream
{
public:
    explicit MemoryBlockOutputStream(
        StorageMemory & storage_,
        const StorageMetadataPtr & metadata_snapshot_)
        : storage(storage_)
        , metadata_snapshot(metadata_snapshot_)
    {}

    Block getHeader() const override { return metadata_snapshot->getSampleBlock(); }

    void write(const Block & block) override
    {
        const auto size_bytes_diff = block.allocatedBytes();
        const auto size_rows_diff = block.rows();

        metadata_snapshot->check(block, true);
        {
            std::lock_guard lock(storage.mutex);
            storage.data.push_back(block);

            storage.total_size_bytes.fetch_add(size_bytes_diff, std::memory_order_relaxed);
            storage.total_size_rows.fetch_add(size_rows_diff, std::memory_order_relaxed);
        }

    }
private:
    StorageMemory & storage;
    StorageMetadataPtr metadata_snapshot;
};


StorageMemory::StorageMemory(const StorageID & table_id_, ColumnsDescription columns_description_, ConstraintsDescription constraints_)
    : IStorage(table_id_)
{
    StorageInMemoryMetadata storage_metadata;
    storage_metadata.setColumns(std::move(columns_description_));
    storage_metadata.setConstraints(std::move(constraints_));
    setInMemoryMetadata(storage_metadata);
}


Pipe StorageMemory::read(
    const Names & column_names,
    const StorageMetadataPtr & metadata_snapshot,
    const SelectQueryInfo & /*query_info*/,
    const Context & /*context*/,
    QueryProcessingStage::Enum /*processed_stage*/,
    size_t /*max_block_size*/,
    unsigned num_streams)
{
    metadata_snapshot->check(column_names, getVirtuals(), getStorageID());

    if (delay_read_for_global_subqueries)
    {
        /// Note: for global subquery we use single source.
        /// Mainly, the reason is that at this point table is empty,
        /// and we don't know the number of blocks are going to be inserted into it.
        ///
        /// It may seem to be not optimal, but actually data from such table is used to fill
        /// set for IN or hash table for JOIN, which can't be done concurrently.
        /// Since no other manipulation with data is done, multiple sources shouldn't give any profit.

        return Pipe(
                std::make_shared<MemorySource>(
                        column_names, data.end(), 0, *this, metadata_snapshot,
                        /// This hack is needed for global subqueries.
                        /// It allows to set up this Source for read AFTER Storage::read() has been called and just before actual reading
                        [this](BlocksList::const_iterator & current_it, size_t & num_blocks)
                        {
                            std::lock_guard guard(mutex);
                            current_it = data.begin();
                            num_blocks = data.size();
                        }
                ));
    }

    std::lock_guard lock(mutex);

    size_t size = data.size();

    if (num_streams > size)
        num_streams = size;

    Pipes pipes;

    BlocksList::const_iterator it = data.begin();

    size_t offset = 0;
    for (size_t stream = 0; stream < num_streams; ++stream)
    {
        size_t next_offset = (stream + 1) * size / num_streams;
        size_t num_blocks = next_offset - offset;

        assert(num_blocks > 0);

        pipes.emplace_back(std::make_shared<MemorySource>(column_names, it, num_blocks, *this, metadata_snapshot));

        while (offset < next_offset)
        {
            ++it;
            ++offset;
        }
    }

    return Pipe::unitePipes(std::move(pipes));
}


BlockOutputStreamPtr StorageMemory::write(const ASTPtr & /*query*/, const StorageMetadataPtr & metadata_snapshot, const Context & /*context*/)
{
    return std::make_shared<MemoryBlockOutputStream>(*this, metadata_snapshot);
}


void StorageMemory::drop()
{
    std::lock_guard lock(mutex);
    data.clear();
    total_size_bytes.store(0, std::memory_order_relaxed);
    total_size_rows.store(0, std::memory_order_relaxed);
}


void StorageMemory::truncate(
    const ASTPtr &, const StorageMetadataPtr &, const Context &, TableExclusiveLockHolder &)
{
    std::lock_guard lock(mutex);
    data.clear();
    total_size_bytes.store(0, std::memory_order_relaxed);
    total_size_rows.store(0, std::memory_order_relaxed);
}

<<<<<<< HEAD
std::optional<UInt64> StorageMemory::totalRows(const Context &) const
=======

std::optional<UInt64> StorageMemory::totalRows() const
>>>>>>> e465ce3d
{
    /// All modifications of these counters are done under mutex which automatically guarantees synchronization/consistency
    /// When run concurrently we are fine with any value: "before" or "after"
    return total_size_rows.load(std::memory_order_relaxed);
}

<<<<<<< HEAD
std::optional<UInt64> StorageMemory::totalBytes(const Context &) const
=======

std::optional<UInt64> StorageMemory::totalBytes() const
>>>>>>> e465ce3d
{
    return total_size_bytes.load(std::memory_order_relaxed);
}


void registerStorageMemory(StorageFactory & factory)
{
    factory.registerStorage("Memory", [](const StorageFactory::Arguments & args)
    {
        if (!args.engine_args.empty())
            throw Exception(
                "Engine " + args.engine_name + " doesn't support any arguments (" + toString(args.engine_args.size()) + " given)",
                ErrorCodes::NUMBER_OF_ARGUMENTS_DOESNT_MATCH);

        return StorageMemory::create(args.table_id, args.columns, args.constraints);
    });
}

}<|MERGE_RESOLUTION|>--- conflicted
+++ resolved
@@ -216,28 +216,17 @@
     total_size_rows.store(0, std::memory_order_relaxed);
 }
 
-<<<<<<< HEAD
 std::optional<UInt64> StorageMemory::totalRows(const Context &) const
-=======
-
-std::optional<UInt64> StorageMemory::totalRows() const
->>>>>>> e465ce3d
 {
     /// All modifications of these counters are done under mutex which automatically guarantees synchronization/consistency
     /// When run concurrently we are fine with any value: "before" or "after"
     return total_size_rows.load(std::memory_order_relaxed);
 }
 
-<<<<<<< HEAD
 std::optional<UInt64> StorageMemory::totalBytes(const Context &) const
-=======
-
-std::optional<UInt64> StorageMemory::totalBytes() const
->>>>>>> e465ce3d
 {
     return total_size_bytes.load(std::memory_order_relaxed);
 }
-
 
 void registerStorageMemory(StorageFactory & factory)
 {
