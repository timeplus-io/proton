--- conflicted
+++ resolved
@@ -7,11 +7,7 @@
 #include <IO/BufferWithOwnMemory.h>
 #include <string>
 #include <memory>
-<<<<<<< HEAD
 #include <hdfs/hdfs.h> // Y_IGNORE
-=======
-#include <hdfs/hdfs.h>
->>>>>>> 022b2e91
 #include <common/types.h>
 #include <Interpreters/Context.h>
 #include <IO/SeekableReadBuffer.h>
@@ -25,32 +21,21 @@
  */
 class ReadBufferFromHDFS : public BufferWithOwnMemory<SeekableReadBuffer>
 {
-<<<<<<< HEAD
-
-public:
-    ReadBufferFromHDFS(const std::string & hdfs_name_, const Poco::Util::AbstractConfiguration &, size_t buf_size_ = DBMS_DEFAULT_BUFFER_SIZE);
-=======
 struct ReadBufferFromHDFSImpl;
 
 public:
     ReadBufferFromHDFS(const String & hdfs_uri_, const String & hdfs_file_path_,
-        const Poco::Util::AbstractConfiguration &, size_t buf_size_ = DBMS_DEFAULT_BUFFER_SIZE);
->>>>>>> 022b2e91
+        const Poco::Util::AbstractConfiguration & config_, size_t buf_size_ = DBMS_DEFAULT_BUFFER_SIZE);
 
     ~ReadBufferFromHDFS() override;
 
     bool nextImpl() override;
 
-<<<<<<< HEAD
     off_t seek(off_t offset_, int whence) override;
 
     off_t getPosition() override;
 
 private:
-    struct ReadBufferFromHDFSImpl;
-=======
-private:
->>>>>>> 022b2e91
     std::unique_ptr<ReadBufferFromHDFSImpl> impl;
 };
 }
