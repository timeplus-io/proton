#pragma once

#include <Poco/Net/DNS.h>
#include <common/ClickHouseRevision.h>

#include <DB/Core/Defines.h>
#include <DB/Core/FieldVisitors.h>
#include <DB/IO/WriteBufferFromString.h>
#include <DB/DataTypes/DataTypesNumberFixed.h>
#include <DB/DataTypes/DataTypeString.h>
#include <DB/DataTypes/DataTypeFixedString.h>
#include <DB/DataTypes/DataTypeDate.h>
#include <DB/DataTypes/DataTypeDateTime.h>
#include <DB/DataTypes/DataTypeTuple.h>
#include <DB/DataTypes/DataTypeArray.h>
#include <DB/DataTypes/DataTypeAggregateFunction.h>
#include <DB/Columns/ColumnString.h>
#include <DB/Columns/ColumnFixedString.h>
#include <DB/Columns/ColumnConst.h>
#include <DB/Columns/ColumnVector.h>
#include <DB/Columns/ColumnSet.h>
#include <DB/Columns/ColumnTuple.h>
#include <DB/Columns/ColumnArray.h>
#include <DB/Columns/ColumnAggregateFunction.h>
#include <DB/Common/UnicodeBar.h>
#include <DB/Functions/IFunction.h>
#include <DB/Interpreters/ExpressionActions.h>
#include <ext/range.hpp>

#include <cmath>

namespace DB
{

namespace ErrorCodes
{
	extern const int NUMBER_OF_ARGUMENTS_DOESNT_MATCH;
	extern const int ILLEGAL_INDEX;
	extern const int FUNCTION_IS_SPECIAL;
}

/** Вспомогательные функции:
  *
  * visibleWidth(x)	- вычисляет приблизительную ширину при выводе значения в текстовом (tab-separated) виде на консоль.
  *
  * toTypeName(x)	- получить имя типа
  * blockSize()		- получить размер блока
  * materialize(x)	- материализовать константу
  * ignore(...)		- функция, принимающая любые аргументы, и всегда возвращающая 0.
  * sleep(seconds)	- спит указанное количество секунд каждый блок.
  *
  * in(x, set)		- функция для вычисления оператора IN
  * notIn(x, set)	-  и NOT IN.
  *
  * tuple(x, y, ...) - функция, позволяющая сгруппировать несколько столбцов
  * tupleElement(tuple, n) - функция, позволяющая достать столбец из tuple.
  *
  * arrayJoin(arr)	- особая функция - выполнить её напрямую нельзя;
  *                   используется только чтобы получить тип результата соответствующего выражения.
  *
  * replicate(x, arr) - создаёт массив такого же размера как arr, все элементы которого равны x;
  * 					например: replicate(1, ['a', 'b', 'c']) = [1, 1, 1].
  *
  * sleep(n)		- спит n секунд каждый блок.
  *
  * bar(x, min, max, width) - рисует полосу из количества символов, пропорционального (x - min) и равного width при x == max.
  *
  * version()       - возвращает текущую версию сервера в строке.
  *
  * finalizeAggregation(agg_state) - по состоянию агрегации получить результат.
  *
  * runningAccumulate(agg_state) - принимает состояния агрегатной функции и возвращает столбец со значениями,
  *  являющимися результатом накопления этих состояний для множества строк блока, от первой до текущей строки.
  */


static inline UInt64 stringWidth(const UInt8 * pos, const UInt8 * end)
{
	UInt64 res = 0;
 	for (; pos < end; ++pos)
	{
		if (*pos == '\b' || *pos == '\f' || *pos == '\n' || *pos == '\r' || *pos == '\t' || *pos == '\0' || *pos == '\'' || *pos == '\\')
			++res;
		if (*pos <= 0x7F || *pos >= 0xC0)
			++res;
	}
	return res;
}

static inline void stringWidthConstant(const String & data, UInt64 & res)
{
	res = stringWidth(reinterpret_cast<const UInt8 *>(data.data()), reinterpret_cast<const UInt8 *>(data.data()) + data.size());
}

class FunctionCurrentDatabase : public IFunction
{
	const String db_name;

public:
	static constexpr auto name = "currentDatabase";
	static FunctionPtr create(const Context & context) { return std::make_shared<FunctionCurrentDatabase>(context.getCurrentDatabase()); }

	explicit FunctionCurrentDatabase(const String & db_name) : db_name{db_name} {}

	String getName() const override {
		return name;
	}

	DataTypePtr getReturnTypeImpl(const DataTypes & arguments) const override
	{
		if (arguments.size() != 0)
			throw Exception("Number of arguments for function " + getName() + " doesn't match: passed "
				+ toString(arguments.size()) + ", should be 0.",
				ErrorCodes::NUMBER_OF_ARGUMENTS_DOESNT_MATCH);

		return std::make_shared<DataTypeString>();
	}

	void executeImpl(Block & block, const ColumnNumbers & arguments, const size_t result) override
	{
		block.getByPosition(result).column = std::make_shared<ColumnConstString>(
			block.rowsInFirstColumn(), db_name);
	}
};


/// Get the host name. Is is constant on single server, but is not constant in distributed queries.
class FunctionHostName : public IFunction
{
public:
	static constexpr auto name = "hostName";
	static FunctionPtr create(const Context & context) { return std::make_shared<FunctionHostName>(); }

	String getName() const override
	{
		return name;
	}

<<<<<<< HEAD
	/// Получить тип результата по типам аргументов. Если функция неприменима для данных аргументов - кинуть исключение.
	DataTypePtr getReturnTypeImpl(const DataTypes & arguments) const override
=======
	DataTypePtr getReturnType(const DataTypes & arguments) const override
>>>>>>> 2331a367
	{
		if (arguments.size() != 0)
			throw Exception("Number of arguments for function " + getName() + " doesn't match: passed "
				+ toString(arguments.size()) + ", should be 0.",
				ErrorCodes::NUMBER_OF_ARGUMENTS_DOESNT_MATCH);

		return std::make_shared<DataTypeString>();
	}

<<<<<<< HEAD
	/** Выполнить функцию над блоком. convertToFullColumn вызывается для того, чтобы в случае
	 *	распределенного выполнения запроса каждый сервер возвращал свое имя хоста. */
	void executeImpl(Block & block, const ColumnNumbers & arguments, size_t result) override
=======
	/** convertToFullColumn needed because in distributed query processing,
	  *	each server returns its own value.
	  */
	void execute(Block & block, const ColumnNumbers & arguments, size_t result) override
>>>>>>> 2331a367
	{
		block.getByPosition(result).column = ColumnConstString(
			block.rowsInFirstColumn(),
			Poco::Net::DNS::hostName()).convertToFullColumn();
	}
};


class FunctionVisibleWidth : public IFunction
{
public:
	static constexpr auto name = "visibleWidth";
	static FunctionPtr create(const Context & context) { return std::make_shared<FunctionVisibleWidth>(); }

	/// Получить имя функции.
	String getName() const override
	{
		return name;
	}

	bool hasSpecialSupportForNullValues() const override
	{
		return true;
	}

	/// Получить тип результата по типам аргументов. Если функция неприменима для данных аргументов - кинуть исключение.
	DataTypePtr getReturnTypeImpl(const DataTypes & arguments) const override
	{
		if (arguments.size() != 1)
			throw Exception("Number of arguments for function " + getName() + " doesn't match: passed "
				+ toString(arguments.size()) + ", should be 1.",
				ErrorCodes::NUMBER_OF_ARGUMENTS_DOESNT_MATCH);

		return std::make_shared<DataTypeUInt64>();
	}

	/// Выполнить функцию над блоком.
	void executeImpl(Block & block, const ColumnNumbers & arguments, size_t result) override;
};


/// Returns name of IDataType instance (name of data type).
class FunctionToTypeName : public IFunction
{
public:
	static constexpr auto name = "toTypeName";
	static FunctionPtr create(const Context & context) { return std::make_shared<FunctionToTypeName>(); }

	String getName() const override
	{
		return name;
	}

<<<<<<< HEAD
	/// Получить тип результата по типам аргументов. Если функция неприменима для данных аргументов - кинуть исключение.
	DataTypePtr getReturnTypeImpl(const DataTypes & arguments) const override
=======
	DataTypePtr getReturnType(const DataTypes & arguments) const override
>>>>>>> 2331a367
	{
		if (arguments.size() != 1)
			throw Exception("Number of arguments for function " + getName() + " doesn't match: passed "
				+ toString(arguments.size()) + ", should be 1.",
				ErrorCodes::NUMBER_OF_ARGUMENTS_DOESNT_MATCH);

		return std::make_shared<DataTypeString>();
	}

<<<<<<< HEAD
	/// Выполнить функцию над блоком.
	void executeImpl(Block & block, const ColumnNumbers & arguments, size_t result) override
=======
	void execute(Block & block, const ColumnNumbers & arguments, size_t result) override
>>>>>>> 2331a367
	{
		block.getByPosition(result).column = std::make_shared<ColumnConstString>(
			block.rowsInFirstColumn(), block.getByPosition(arguments[0]).type->getName());
	}
};


/// Returns name of IColumn instance.
class FunctionToColumnTypeName : public IFunction
{
public:
	static constexpr auto name = "toColumnTypeName";
	static FunctionPtr create(const Context & context) { return std::make_shared<FunctionToColumnTypeName>(); }

	String getName() const override
	{
		return name;
	}

	DataTypePtr getReturnType(const DataTypes & arguments) const override
	{
		if (arguments.size() != 1)
			throw Exception("Number of arguments for function " + getName() + " doesn't match: passed "
				+ toString(arguments.size()) + ", should be 1.",
				ErrorCodes::NUMBER_OF_ARGUMENTS_DOESNT_MATCH);

		return std::make_shared<DataTypeString>();
	}

	void execute(Block & block, const ColumnNumbers & arguments, size_t result) override
	{
		block.getByPosition(result).column = std::make_shared<ColumnConstString>(
			block.rowsInFirstColumn(), block.getByPosition(arguments[0]).column->getName());
	}
};


class FunctionBlockSize : public IFunction
{
public:
	static constexpr auto name = "blockSize";
	static FunctionPtr create(const Context & context) { return std::make_shared<FunctionBlockSize>(); }

	/// Получить имя функции.
	String getName() const override
	{
		return name;
	}

	/// Получить тип результата по типам аргументов. Если функция неприменима для данных аргументов - кинуть исключение.
	DataTypePtr getReturnTypeImpl(const DataTypes & arguments) const override
	{
		if (!arguments.empty())
			throw Exception("Number of arguments for function " + getName() + " doesn't match: passed "
				+ toString(arguments.size()) + ", should be 0.",
				ErrorCodes::NUMBER_OF_ARGUMENTS_DOESNT_MATCH);

		return std::make_shared<DataTypeUInt64>();
	}

	/// Выполнить функцию над блоком.
	void executeImpl(Block & block, const ColumnNumbers & arguments, size_t result) override
	{
		size_t size = block.rowsInFirstColumn();
		block.getByPosition(result).column = ColumnConstUInt64(size, size).convertToFullColumn();
	}
};


class FunctionRowNumberInBlock : public IFunction
{
public:
	static constexpr auto name = "rowNumberInBlock";
	static FunctionPtr create(const Context & context) { return std::make_shared<FunctionRowNumberInBlock>(); }

	/// Получить имя функции.
	String getName() const override
	{
		return name;
	}

	/// Получить тип результата по типам аргументов. Если функция неприменима для данных аргументов - кинуть исключение.
	DataTypePtr getReturnTypeImpl(const DataTypes & arguments) const override
	{
		if (!arguments.empty())
			throw Exception("Number of arguments for function " + getName() + " doesn't match: passed "
				+ toString(arguments.size()) + ", should be 0.",
				ErrorCodes::NUMBER_OF_ARGUMENTS_DOESNT_MATCH);

		return std::make_shared<DataTypeUInt64>();
	}

	/// Выполнить функцию над блоком.
	void executeImpl(Block & block, const ColumnNumbers & arguments, size_t result) override
	{
		size_t size = block.rowsInFirstColumn();
		auto column = std::make_shared<ColumnUInt64>();
		auto & data = column->getData();
		data.resize(size);
		for (size_t i = 0; i < size; ++i)
			data[i] = i;

		block.getByPosition(result).column = column;
	}
};


/** Инкрементальный номер блока среди вызовов этой функции. */
class FunctionBlockNumber : public IFunction
{
private:
	std::atomic<size_t> block_number {0};

public:
	static constexpr auto name = "blockNumber";
	static FunctionPtr create(const Context & context) { return std::make_shared<FunctionBlockNumber>(); }

	/// Получить имя функции.
	String getName() const override
	{
		return name;
	}

	/// Получить тип результата по типам аргументов. Если функция неприменима для данных аргументов - кинуть исключение.
	DataTypePtr getReturnTypeImpl(const DataTypes & arguments) const override
	{
		if (!arguments.empty())
			throw Exception("Number of arguments for function " + getName() + " doesn't match: passed "
				+ toString(arguments.size()) + ", should be 0.",
				ErrorCodes::NUMBER_OF_ARGUMENTS_DOESNT_MATCH);

		return std::make_shared<DataTypeUInt64>();
	}

	/// Выполнить функцию над блоком.
	void executeImpl(Block & block, const ColumnNumbers & arguments, size_t result) override
	{
		size_t current_block_number = block_number++;
		block.getByPosition(result).column = ColumnConstUInt64(block.rowsInFirstColumn(), current_block_number).convertToFullColumn();
	}
};


/** Incremental number of row within all blocks passed to this function. */
class FunctionRowNumberInAllBlocks : public IFunction
{
private:
	std::atomic<size_t> rows {0};

public:
	static constexpr auto name = "rowNumberInAllBlocks";
	static FunctionPtr create(const Context & context) { return std::make_shared<FunctionRowNumberInAllBlocks>(); }

	/// Получить имя функции.
	String getName() const override
	{
		return name;
	}

	/// Получить тип результата по типам аргументов. Если функция неприменима для данных аргументов - кинуть исключение.
	DataTypePtr getReturnType(const DataTypes & arguments) const override
	{
		if (!arguments.empty())
			throw Exception("Number of arguments for function " + getName() + " doesn't match: passed "
				+ toString(arguments.size()) + ", should be 0.",
				ErrorCodes::NUMBER_OF_ARGUMENTS_DOESNT_MATCH);

		return std::make_shared<DataTypeUInt64>();
	}

	/// Выполнить функцию над блоком.
	void execute(Block & block, const ColumnNumbers & arguments, size_t result) override
	{
		size_t rows_in_block = block.rowsInFirstColumn();
		size_t current_row_number = rows.fetch_add(rows_in_block);

		auto column = std::make_shared<ColumnUInt64>();
		auto & data = column->getData();
		data.resize(rows_in_block);
		for (size_t i = 0; i < rows_in_block; ++i)
			data[i] = current_row_number + i;

		block.getByPosition(result).column = column;
	}
};


class FunctionSleep : public IFunction
{
public:
	static constexpr auto name = "sleep";
	static FunctionPtr create(const Context & context) { return std::make_shared<FunctionSleep>(); }

	/// Получить имя функции.
	String getName() const override
	{
		return name;
	}

	/// Получить тип результата по типам аргументов. Если функция неприменима для данных аргументов - кинуть исключение.
	DataTypePtr getReturnTypeImpl(const DataTypes & arguments) const override
	{
		if (arguments.size() != 1)
			throw Exception("Number of arguments for function " + getName() + " doesn't match: passed "
			+ toString(arguments.size()) + ", should be 1.",
							ErrorCodes::NUMBER_OF_ARGUMENTS_DOESNT_MATCH);

		if (!typeid_cast<const DataTypeFloat64 *>(&*arguments[0]) &&
			!typeid_cast<const DataTypeFloat32 *>(&*arguments[0]) &&
			!typeid_cast<const DataTypeUInt64 *>(&*arguments[0]) &&
			!typeid_cast<const DataTypeUInt32 *>(&*arguments[0]) &&
			!typeid_cast<const DataTypeUInt16 *>(&*arguments[0]) &&
			!typeid_cast<const DataTypeUInt8 *>(&*arguments[0]))
			throw Exception("Illegal type " + arguments[0]->getName() + " of argument of function " + getName() + ", expected Float64",
			ErrorCodes::ILLEGAL_TYPE_OF_ARGUMENT);

		return std::make_shared<DataTypeUInt8>();
	}

	/// Выполнить функцию над блоком.
	void executeImpl(Block & block, const ColumnNumbers & arguments, size_t result) override
	{
		IColumn * col = block.getByPosition(arguments[0]).column.get();
		double seconds;
		size_t size = col->size();

		if (ColumnConst<Float64> * column = typeid_cast<ColumnConst<Float64> *>(col))
			seconds = column->getData();

		else if (ColumnConst<Float32> * column = typeid_cast<ColumnConst<Float32> *>(col))
			seconds = static_cast<double>(column->getData());

		else if (ColumnConst<UInt64> * column = typeid_cast<ColumnConst<UInt64> *>(col))
			seconds = static_cast<double>(column->getData());

		else if (ColumnConst<UInt32> * column = typeid_cast<ColumnConst<UInt32> *>(col))
			seconds = static_cast<double>(column->getData());

		else if (ColumnConst<UInt16> * column = typeid_cast<ColumnConst<UInt16> *>(col))
			seconds = static_cast<double>(column->getData());

		else if (ColumnConst<UInt8> * column = typeid_cast<ColumnConst<UInt8> *>(col))
			seconds = static_cast<double>(column->getData());

		else
			throw Exception("The argument of function " + getName() + " must be constant.", ErrorCodes::ILLEGAL_COLUMN);

		/// Не спим, если блок пустой.
		if (size > 0)
			usleep(static_cast<unsigned>(seconds * 1e6));

		/// convertToFullColumn needed, because otherwise (constant expression case) function will not get called on each block.
		block.getByPosition(result).column = ColumnConst<UInt8>(size, 0).convertToFullColumn();
	}
};


class FunctionMaterialize : public IFunction
{
public:
	static constexpr auto name = "materialize";
	static FunctionPtr create(const Context & context) { return std::make_shared<FunctionMaterialize>(); }

	/// Получить имя функции.
	String getName() const override
	{
		return name;
	}

	/// Получить тип результата по типам аргументов. Если функция неприменима для данных аргументов - кинуть исключение.
	DataTypePtr getReturnTypeImpl(const DataTypes & arguments) const override
	{
		if (arguments.size() != 1)
			throw Exception("Number of arguments for function " + getName() + " doesn't match: passed "
				+ toString(arguments.size()) + ", should be 1.",
				ErrorCodes::NUMBER_OF_ARGUMENTS_DOESNT_MATCH);

		return arguments[0];
	}

	/// Выполнить функцию над блоком.
	void executeImpl(Block & block, const ColumnNumbers & arguments, size_t result) override
	{
		const auto & src = block.getByPosition(arguments[0]).column;
		if (auto converted = src->convertToFullColumnIfConst())
			block.getByPosition(result).column = converted;
		else
			block.getByPosition(result).column = src;
	}
};

template <bool negative, bool global> struct FunctionInName;
template <> struct FunctionInName<false, false>	{ static constexpr auto name = "in"; };
template <> struct FunctionInName<false, true>	{ static constexpr auto name = "globalIn"; };
template <> struct FunctionInName<true, false>	{ static constexpr auto name = "notIn"; };
template <> struct FunctionInName<true, true>	{ static constexpr auto name = "globalNotIn"; };

template <bool negative, bool global>
class FunctionIn : public IFunction
{
public:
	static constexpr auto name = FunctionInName<negative, global>::name;
	static FunctionPtr create(const Context & context) { return std::make_shared<FunctionIn>(); }

	String getName() const override
	{
		return name;
	}

<<<<<<< HEAD
	/// Получить тип результата по типам аргументов. Если функция неприменима для данных аргументов - кинуть исключение.
	DataTypePtr getReturnTypeImpl(const DataTypes & arguments) const override
=======
	DataTypePtr getReturnType(const DataTypes & arguments) const override
>>>>>>> 2331a367
	{
		if (arguments.size() != 2)
			throw Exception("Number of arguments for function '" + getName() + "' doesn't match: passed "
				+ toString(arguments.size()) + ", should be 2.",
				ErrorCodes::NUMBER_OF_ARGUMENTS_DOESNT_MATCH);

		return std::make_shared<DataTypeUInt8>();
	}

<<<<<<< HEAD
	/// Выполнить функцию над блоком.
	void executeImpl(Block & block, const ColumnNumbers & arguments, size_t result) override
=======
	void execute(Block & block, const ColumnNumbers & arguments, size_t result) override
>>>>>>> 2331a367
	{
		/// Second argument must be ColumnSet.
		ColumnPtr column_set_ptr = block.getByPosition(arguments[1]).column;
		const ColumnSet * column_set = typeid_cast<const ColumnSet *>(&*column_set_ptr);
		if (!column_set)
			throw Exception("Second argument for function '" + getName() + "' must be Set; found " + column_set_ptr->getName(),
				ErrorCodes::ILLEGAL_COLUMN);

		Block block_of_key_columns;

		/// First argument may be tuple or single column.
		const ColumnTuple * tuple = typeid_cast<const ColumnTuple *>(block.getByPosition(arguments[0]).column.get());
		const ColumnConstTuple * const_tuple = typeid_cast<const ColumnConstTuple *>(block.getByPosition(arguments[0]).column.get());

		if (tuple)
			block_of_key_columns = tuple->getData();
		else if (const_tuple)
			block_of_key_columns = static_cast<const ColumnTuple &>(*const_tuple->convertToFullColumn()).getData();
		else
			block_of_key_columns.insert(block.getByPosition(arguments[0]));

		block.getByPosition(result).column = column_set->getData()->execute(block_of_key_columns, negative);
	}
};


class FunctionTuple : public IFunction
{
public:
	static constexpr auto name = "tuple";
	static FunctionPtr create(const Context & context) { return std::make_shared<FunctionTuple>(); }

	String getName() const override
	{
		return name;
	}

<<<<<<< HEAD
	/// Получить тип результата по типам аргументов. Если функция неприменима для данных аргументов - кинуть исключение.
	DataTypePtr getReturnTypeImpl(const DataTypes & arguments) const override
=======
	DataTypePtr getReturnType(const DataTypes & arguments) const override
>>>>>>> 2331a367
	{
		if (arguments.size() < 1)
			throw Exception("Function " + getName() + " requires at least one argument.", ErrorCodes::NUMBER_OF_ARGUMENTS_DOESNT_MATCH);

		return std::make_shared<DataTypeTuple>(arguments);
	}

<<<<<<< HEAD
	/// Выполнить функцию над блоком.
	void executeImpl(Block & block, const ColumnNumbers & arguments, size_t result) override
=======
	void execute(Block & block, const ColumnNumbers & arguments, size_t result) override
>>>>>>> 2331a367
	{
		Block tuple_block;

		size_t num_constants = 0;
		for (auto column_number : arguments)
		{
			const auto & elem = block.getByPosition(column_number);
			if (elem.column->isConst())
				++num_constants;

			tuple_block.insert(elem);
		}

		if (num_constants == arguments.size())
		{
			/** Return ColumnConstTuple rather than ColumnTuple of nested const columns.
			  * (otherwise, ColumnTuple will not be understanded as constant in many places in code).
			  */

			TupleBackend tuple(arguments.size());
			for (size_t i = 0, size = arguments.size(); i < size; ++i)
				tuple_block.unsafeGetByPosition(i).column->get(0, tuple[i]);

			block.getByPosition(result).column = std::make_shared<ColumnConstTuple>(
				block.rowsInFirstColumn(), Tuple(tuple), block.getByPosition(result).type);
		}
		else
		{
			ColumnPtr res = std::make_shared<ColumnTuple>(tuple_block);

			/** If tuple is mixed of constant and not constant columns,
			  *  convert all to non-constant columns,
			  *  because many places in code expect all non-constant columns in non-constant tuple.
			  */
			if (num_constants != 0)
				if (auto converted = res->convertToFullColumnIfConst())
					res = converted;

			block.getByPosition(result).column = res;
		}
	}
};


/** Extract element of tuple by constant index. The operation is essentially free.
  */
class FunctionTupleElement : public IFunction
{
public:
	static constexpr auto name = "tupleElement";
	static FunctionPtr create(const Context & context) { return std::make_shared<FunctionTupleElement>(); }

	String getName() const override
	{
		return name;
	}

	void getReturnTypeAndPrerequisitesImpl(const ColumnsWithTypeAndName & arguments,
										DataTypePtr & out_return_type,
										ExpressionActions::Actions & out_prerequisites) override
	{
		if (arguments.size() != 2)
			throw Exception("Function " + getName() + " requires exactly two arguments: tuple and element index.",
							ErrorCodes::NUMBER_OF_ARGUMENTS_DOESNT_MATCH);

		const ColumnConstUInt8 * index_col = typeid_cast<const ColumnConstUInt8 *>(&*arguments[1].column);
		if (!index_col)
			throw Exception("Second argument to " + getName() + " must be a constant UInt8", ErrorCodes::ILLEGAL_TYPE_OF_ARGUMENT);

		size_t index = index_col->getData();

		const DataTypeTuple * tuple = typeid_cast<const DataTypeTuple *>(&*arguments[0].type);
		if (!tuple)
			throw Exception("First argument for function " + getName() + " must be tuple.", ErrorCodes::ILLEGAL_TYPE_OF_ARGUMENT);

		if (index == 0)
			throw Exception("Indices in tuples are 1-based.", ErrorCodes::ILLEGAL_INDEX);

		const DataTypes & elems = tuple->getElements();

		if (index > elems.size())
			throw Exception("Index for tuple element is out of range.", ErrorCodes::ILLEGAL_INDEX);

		out_return_type = elems[index - 1]->clone();
	}

<<<<<<< HEAD
	/// Выполнить функцию над блоком.
	void executeImpl(Block & block, const ColumnNumbers & arguments, size_t result) override
=======
	void execute(Block & block, const ColumnNumbers & arguments, size_t result) override
>>>>>>> 2331a367
	{
		const ColumnTuple * tuple_col = typeid_cast<const ColumnTuple *>(block.getByPosition(arguments[0]).column.get());
		const ColumnConstTuple * const_tuple_col = typeid_cast<const ColumnConstTuple *>(block.getByPosition(arguments[0]).column.get());
		const ColumnConstUInt8 * index_col = typeid_cast<const ColumnConstUInt8 *>(block.getByPosition(arguments[1]).column.get());

		if (!tuple_col && !const_tuple_col)
			throw Exception("First argument for function " + getName() + " must be tuple.", ErrorCodes::ILLEGAL_COLUMN);

		if (!index_col)
			throw Exception("Second argument for function " + getName() + " must be UInt8 constant literal.", ErrorCodes::ILLEGAL_COLUMN);

		size_t index = index_col->getData();
		if (index == 0)
			throw Exception("Indices in tuples is 1-based.", ErrorCodes::ILLEGAL_INDEX);

		if (tuple_col)
		{
			const Block & tuple_block = tuple_col->getData();

			if (index > tuple_block.columns())
				throw Exception("Index for tuple element is out of range.", ErrorCodes::ILLEGAL_INDEX);

			block.getByPosition(result).column = tuple_block.getByPosition(index - 1).column;
		}
		else
		{
			const TupleBackend & data = const_tuple_col->getData();
			block.getByPosition(result).column = static_cast<const DataTypeTuple &>(*block.getByPosition(arguments[0]).type)
				.getElements()[index - 1]->createConstColumn(block.rowsInFirstColumn(), data[index - 1]);
		}
	}
};


class FunctionIgnore : public IFunction
{
public:
	static constexpr auto name = "ignore";
	static FunctionPtr create(const Context & context) { return std::make_shared<FunctionIgnore>(); }

	String getName() const override { return name; }
	DataTypePtr getReturnTypeImpl(const DataTypes & arguments) const override { return std::make_shared<DataTypeUInt8>(); }

	/// Выполнить функцию над блоком.
	void executeImpl(Block & block, const ColumnNumbers & arguments, size_t result) override
	{
		block.getByPosition(result).column = std::make_shared<ColumnConstUInt8>(block.rowsInFirstColumn(), 0);
	}
};


/** Функция indexHint принимает любое количество любых аргументов и всегда возвращает единицу.
  *
  * Эта функция имеет особый смысл (см. ExpressionAnalyzer, PKCondition):
  * - расположенные внутри неё выражения не вычисляются;
  * - но при анализе индекса (выбора диапазонов для чтения), эта функция воспринимается так же,
  *   как если бы вместо её применения было бы само выражение.
  *
  * Пример: WHERE something AND indexHint(CounterID = 34)
  * - не читать и не вычислять CounterID = 34, но выбрать диапазоны, в которых выражение CounterID = 34 может быть истинным.
  *
  * Функция может использоваться в отладочных целях, а также для (скрытых от пользователя) преобразований запроса.
  */
class FunctionIndexHint : public IFunction
{
public:
	static constexpr auto name = "indexHint";
	static FunctionPtr create(const Context & context) { return std::make_shared<FunctionIndexHint>(); }

	String getName() const override	{ return name; }
	DataTypePtr getReturnTypeImpl(const DataTypes & arguments) const override { return std::make_shared<DataTypeUInt8>(); }

	/// Выполнить функцию над блоком.
	void executeImpl(Block & block, const ColumnNumbers & arguments, size_t result) override
	{
		block.getByPosition(result).column = std::make_shared<ColumnConstUInt8>(block.rowsInFirstColumn(), 1);
	}
};


class FunctionIdentity : public IFunction
{
public:
	static constexpr auto name = "identity";
	static FunctionPtr create(const Context & context) { return std::make_shared<FunctionIdentity>(); }

	/// Получить имя функции.
	String getName() const override
	{
		return name;
	}

	/// Получить тип результата по типам аргументов. Если функция неприменима для данных аргументов - кинуть исключение.
	DataTypePtr getReturnTypeImpl(const DataTypes & arguments) const override
	{
		if (arguments.size() != 1)
			throw Exception("Function " + getName() + " requires exactly one argument.",
				ErrorCodes::NUMBER_OF_ARGUMENTS_DOESNT_MATCH);

		return arguments.front()->clone();
	}

	/// Выполнить функцию над блоком.
	void executeImpl(Block & block, const ColumnNumbers & arguments, size_t result) override
	{
		block.getByPosition(result).column = block.getByPosition(arguments.front()).column;
	}
};


class FunctionArrayJoin : public IFunction
{
public:
	static constexpr auto name = "arrayJoin";
	static FunctionPtr create(const Context & context) { return std::make_shared<FunctionArrayJoin>(); }


	/// Получить имя функции.
	String getName() const override
	{
		return name;
	}

	/// Получить тип результата по типам аргументов. Если функция неприменима для данных аргументов - кинуть исключение.
	DataTypePtr getReturnTypeImpl(const DataTypes & arguments) const override
	{
		if (arguments.size() != 1)
			throw Exception("Function " + getName() + " requires exactly one argument.", ErrorCodes::NUMBER_OF_ARGUMENTS_DOESNT_MATCH);

		const DataTypeArray * arr = typeid_cast<const DataTypeArray *>(&*arguments[0]);
		if (!arr)
			throw Exception("Argument for function " + getName() + " must be Array.", ErrorCodes::ILLEGAL_TYPE_OF_ARGUMENT);

		return arr->getNestedType()->clone();
	}

	/// Выполнить функцию над блоком.
	void executeImpl(Block & block, const ColumnNumbers & arguments, size_t result) override
	{
		throw Exception("Function " + getName() + " must not be executed directly.", ErrorCodes::FUNCTION_IS_SPECIAL);
	}
};


/** Создаёт массив, размножая столбец (первый аргумент) по количеству элементов в массиве (втором аргументе).
  * Используется только в качестве prerequisites для функций высшего порядка.
  */
class FunctionReplicate : public IFunction
{
public:
	static constexpr auto name = "replicate";
	static FunctionPtr create(const Context & context) { return std::make_shared<FunctionReplicate>(); }

	/// Получить имя функции.
	String getName() const override
	{
		return name;
	}

	/// Получить типы результата по типам аргументов. Если функция неприменима для данных аргументов - кинуть исключение.
	DataTypePtr getReturnTypeImpl(const DataTypes & arguments) const override
	{
		if (arguments.size() != 2)
			throw Exception("Number of arguments for function " + getName() + " doesn't match: passed "
							+ toString(arguments.size()) + ", should be 2.",
							ErrorCodes::NUMBER_OF_ARGUMENTS_DOESNT_MATCH);

		const DataTypeArray * array_type = typeid_cast<const DataTypeArray *>(&*arguments[1]);
		if (!array_type)
			throw Exception("Second argument for function " + getName() + " must be array.", ErrorCodes::ILLEGAL_TYPE_OF_ARGUMENT);

		return std::make_shared<DataTypeArray>(arguments[0]->clone());
	}

	/// Выполнить функцию над блоком.
	void executeImpl(Block & block, const ColumnNumbers & arguments, size_t result) override
	{
		ColumnPtr first_column = block.getByPosition(arguments[0]).column;

		ColumnArray * array_column = typeid_cast<ColumnArray *>(block.getByPosition(arguments[1]).column.get());
		ColumnPtr temp_column;

		if (!array_column)
		{
			ColumnConstArray * const_array_column = typeid_cast<ColumnConstArray *>(block.getByPosition(arguments[1]).column.get());
			if (!const_array_column)
				throw Exception("Unexpected column for replicate", ErrorCodes::ILLEGAL_COLUMN);
			temp_column = const_array_column->convertToFullColumn();
			array_column = typeid_cast<ColumnArray *>(&*temp_column);
		}

		block.getByPosition(result).column = std::make_shared<ColumnArray>(
			first_column->replicate(array_column->getOffsets()),
			array_column->getOffsetsColumn());
	}
};


/** Returns a string with nice Unicode-art bar with resolution of 1/8 part of symbol.
  */
class FunctionBar : public IFunction
{
public:
	static constexpr auto name = "bar";
	static FunctionPtr create(const Context & context) { return std::make_shared<FunctionBar>(); }

	String getName() const override
	{
		return name;
	}

<<<<<<< HEAD
	/// Получить тип результата по типам аргументов. Если функция неприменима для данных аргументов - кинуть исключение.
	DataTypePtr getReturnTypeImpl(const DataTypes & arguments) const override
=======
	DataTypePtr getReturnType(const DataTypes & arguments) const override
>>>>>>> 2331a367
	{
		if (arguments.size() != 3 && arguments.size() != 4)
			throw Exception("Function " + getName() + " requires from 3 or 4 parameters: value, min_value, max_value, [max_width_of_bar = 80]. Passed "
				+ toString(arguments.size()) + ".",
				ErrorCodes::NUMBER_OF_ARGUMENTS_DOESNT_MATCH);

		if (!arguments[0]->isNumeric() || !arguments[1]->isNumeric() || !arguments[2]->isNumeric()
			|| (arguments.size() == 4 && !arguments[3]->isNumeric()))
			throw Exception("All arguments for function " + getName() + " must be numeric.", ErrorCodes::ILLEGAL_TYPE_OF_ARGUMENT);

		return std::make_shared<DataTypeString>();
	}

<<<<<<< HEAD
	/// Выполнить функцию над блоком.
	void executeImpl(Block & block, const ColumnNumbers & arguments, size_t result) override
=======
	void execute(Block & block, const ColumnNumbers & arguments, size_t result) override
>>>>>>> 2331a367
	{
		Int64 min = extractConstant<Int64>(block, arguments, 1, "Second");	/// Уровень значения, при котором полоска имеет нулевую длину.
		Int64 max = extractConstant<Int64>(block, arguments, 2, "Third");	/// Уровень значения, при котором полоска имеет максимальную длину.

		/// Максимальная ширина полоски в символах, по-умолчанию.
		Float64 max_width = arguments.size() == 4
			? extractConstant<Float64>(block, arguments, 3, "Fourth")
			: 80;

		if (max_width < 1)
			throw Exception("Max_width argument must be >= 1.", ErrorCodes::ARGUMENT_OUT_OF_BOUND);

		if (max_width > 1000)
			throw Exception("Too large max_width.", ErrorCodes::ARGUMENT_OUT_OF_BOUND);

		const auto & src = *block.getByPosition(arguments[0]).column;

		if (src.isConst())
		{
			auto res_column = std::make_shared<ColumnConstString>(block.rowsInFirstColumn(), "");
			block.getByPosition(result).column = res_column;

			if (   executeConstNumber<UInt8>	(src, *res_column, min, max, max_width)
				|| executeConstNumber<UInt16>	(src, *res_column, min, max, max_width)
				|| executeConstNumber<UInt32>	(src, *res_column, min, max, max_width)
				|| executeConstNumber<UInt64>	(src, *res_column, min, max, max_width)
				|| executeConstNumber<Int8>		(src, *res_column, min, max, max_width)
				|| executeConstNumber<Int16>	(src, *res_column, min, max, max_width)
				|| executeConstNumber<Int32>	(src, *res_column, min, max, max_width)
				|| executeConstNumber<Int64>	(src, *res_column, min, max, max_width)
				|| executeConstNumber<Float32>	(src, *res_column, min, max, max_width)
				|| executeConstNumber<Float64>	(src, *res_column, min, max, max_width))
			{
			}
			else
				throw Exception("Illegal column " + block.getByPosition(arguments[0]).column->getName()
					+ " of argument of function " + getName(),
					ErrorCodes::ILLEGAL_COLUMN);
		}
		else
		{
			auto res_column = std::make_shared<ColumnString>();
			block.getByPosition(result).column = res_column;

			if (   executeNumber<UInt8>		(src, *res_column, min, max, max_width)
				|| executeNumber<UInt16>	(src, *res_column, min, max, max_width)
				|| executeNumber<UInt32>	(src, *res_column, min, max, max_width)
				|| executeNumber<UInt64>	(src, *res_column, min, max, max_width)
				|| executeNumber<Int8>		(src, *res_column, min, max, max_width)
				|| executeNumber<Int16>		(src, *res_column, min, max, max_width)
				|| executeNumber<Int32>		(src, *res_column, min, max, max_width)
				|| executeNumber<Int64>		(src, *res_column, min, max, max_width)
				|| executeNumber<Float32>	(src, *res_column, min, max, max_width)
				|| executeNumber<Float64>	(src, *res_column, min, max, max_width))
			{
			}
			else
				throw Exception("Illegal column " + block.getByPosition(arguments[0]).column->getName()
					+ " of argument of function " + getName(),
					ErrorCodes::ILLEGAL_COLUMN);
		}
	}

private:
	template <typename T>
	T extractConstant(Block & block, const ColumnNumbers & arguments, size_t argument_pos, const char * which_argument) const
	{
		const auto & column = *block.getByPosition(arguments[argument_pos]).column;

		if (!column.isConst())
			throw Exception(which_argument + String(" argument for function ") + getName() + " must be constant.", ErrorCodes::ILLEGAL_COLUMN);

		return apply_visitor(FieldVisitorConvertToNumber<T>(), column[0]);
	}

	template <typename T>
	static void fill(const PaddedPODArray<T> & src, ColumnString::Chars_t & dst_chars, ColumnString::Offsets_t & dst_offsets,
		Int64 min, Int64 max, Float64 max_width)
	{
		size_t size = src.size();
		size_t current_offset = 0;

		dst_offsets.resize(size);
		dst_chars.reserve(size * (UnicodeBar::getWidthInBytes(max_width) + 1));	/// строки 0-terminated.

		for (size_t i = 0; i < size; ++i)
		{
			Float64 width = UnicodeBar::getWidth(src[i], min, max, max_width);
			size_t next_size = current_offset + UnicodeBar::getWidthInBytes(width) + 1;
			dst_chars.resize(next_size);
			UnicodeBar::render(width, reinterpret_cast<char *>(&dst_chars[current_offset]));
			current_offset = next_size;
			dst_offsets[i] = current_offset;
		}
	}

	template <typename T>
	static void fill(T src, String & dst_chars,
		Int64 min, Int64 max, Float64 max_width)
	{
		Float64 width = UnicodeBar::getWidth(src, min, max, max_width);
		dst_chars.resize(UnicodeBar::getWidthInBytes(width));
		UnicodeBar::render(width, &dst_chars[0]);
	}

	template <typename T>
	static bool executeNumber(const IColumn & src, ColumnString & dst, Int64 min, Int64 max, Float64 max_width)
	{
		if (const ColumnVector<T> * col = typeid_cast<const ColumnVector<T> *>(&src))
		{
			fill(col->getData(), dst.getChars(), dst.getOffsets(), min, max, max_width);
			return true;
		}
		else
			return false;
	}

	template <typename T>
	static bool executeConstNumber(const IColumn & src, ColumnConstString & dst, Int64 min, Int64 max, Float64 max_width)
	{
		if (const ColumnConst<T> * col = typeid_cast<const ColumnConst<T> *>(&src))
		{
			fill(col->getData(), dst.getData(), min, max, max_width);
			return true;
		}
		else
			return false;
	}
};


template <typename Impl>
class FunctionNumericPredicate : public IFunction
{
public:
	static constexpr auto name = Impl::name;
	static FunctionPtr create(const Context &) { return std::make_shared<FunctionNumericPredicate>(); }

	String getName() const override { return name; }

	DataTypePtr getReturnTypeImpl(const DataTypes & arguments) const override
	{
		const auto args_size = arguments.size();
		if (args_size != 1)
			throw Exception{
				"Number of arguments for function " + getName() + " doesn't match: passed " +
					toString(args_size) + ", should be 1",
				ErrorCodes::NUMBER_OF_ARGUMENTS_DOESNT_MATCH
			};

		const auto arg = arguments.front().get();
		if (!typeid_cast<const DataTypeUInt8 *>(arg) &&
			!typeid_cast<const DataTypeUInt16 *>(arg) &&
			!typeid_cast<const DataTypeUInt32 *>(arg) &&
			!typeid_cast<const DataTypeUInt64 *>(arg) &&
			!typeid_cast<const DataTypeInt8 *>(arg) &&
			!typeid_cast<const DataTypeInt16 *>(arg) &&
			!typeid_cast<const DataTypeInt32 *>(arg) &&
			!typeid_cast<const DataTypeInt64 *>(arg) &&
			!typeid_cast<const DataTypeFloat32 *>(arg) &&
			!typeid_cast<const DataTypeFloat64 *>(arg))
			throw Exception{
				"Argument for function " + getName() + " must be numeric",
				ErrorCodes::ILLEGAL_TYPE_OF_ARGUMENT
			};

		return std::make_shared<DataTypeUInt8>();
	}

	void executeImpl(Block & block, const ColumnNumbers & arguments, const size_t result) override
	{
		const auto in = block.getByPosition(arguments.front()).column.get();

		if (!execute<UInt8>(block, in, result) &&
			!execute<UInt16>(block, in, result) &&
			!execute<UInt32>(block, in, result) &&
			!execute<UInt64>(block, in, result) &&
			!execute<Int8>(block, in, result) &&
			!execute<Int16>(block, in, result) &&
			!execute<Int32>(block, in, result) &&
			!execute<Int64>(block, in, result) &&
			!execute<Float32>(block, in, result)  &&
			!execute<Float64>(block, in, result))
			throw Exception{
				"Illegal column " + in->getName() + " of first argument of function " + getName(),
				ErrorCodes::ILLEGAL_COLUMN
			};
	}

	template <typename T>
	bool execute(Block & block, const IColumn * in_untyped, const size_t result)
	{
		if (const auto in = typeid_cast<const ColumnVector<T> *>(in_untyped))
		{
			const auto size = in->size();

			const auto out = std::make_shared<ColumnUInt8>(size);
			block.getByPosition(result).column = out;

			const auto & in_data = in->getData();
			auto & out_data = out->getData();

			for (const auto i : ext::range(0, size))
				out_data[i] = Impl::execute(in_data[i]);

			return true;
		}
		else if (const auto in = typeid_cast<const ColumnConst<T> *>(in_untyped))
		{
			block.getByPosition(result).column = std::make_shared<ColumnConstUInt8>(
				in->size(),
				Impl::execute(in->getData()));

			return true;
		}

		return false;
	}
};

struct IsFiniteImpl
{
	static constexpr auto name = "isFinite";
	template <typename T> static bool execute(const T t) { return std::isfinite(t); }
};

struct IsInfiniteImpl
{
	static constexpr auto name = "isInfinite";
	template <typename T> static bool execute(const T t) { return std::isinf(t); }
};

struct IsNaNImpl
{
	static constexpr auto name = "isNaN";
	template <typename T> static bool execute(const T t) { return std::isnan(t); }
};

using FunctionIsFinite = FunctionNumericPredicate<IsFiniteImpl>;
using FunctionIsInfinite = FunctionNumericPredicate<IsInfiniteImpl>;
using FunctionIsNaN = FunctionNumericPredicate<IsNaNImpl>;


/** Returns server version (constant).
  */
class FunctionVersion : public IFunction
{
public:
	static constexpr auto name = "version";
	static FunctionPtr create(const Context & context) { return std::make_shared<FunctionVersion>(); }

	String getName() const override { return name; }

	DataTypePtr getReturnTypeImpl(const DataTypes & arguments) const override
	{
		if (!arguments.empty())
			throw Exception("Function " + getName() + " must be called without arguments", ErrorCodes::NUMBER_OF_ARGUMENTS_DOESNT_MATCH);
		return std::make_shared<DataTypeString>();
	}

	void executeImpl(Block & block, const ColumnNumbers & arguments, size_t result) override
	{
		static const std::string version = getVersion();
		block.getByPosition(result).column = std::make_shared<ColumnConstString>(block.rowsInFirstColumn(), version);
	}

private:
	std::string getVersion() const
	{
		std::ostringstream os;
		os << DBMS_VERSION_MAJOR << "." << DBMS_VERSION_MINOR << "." << ClickHouseRevision::get();
		return os.str();
	}
};


/** Returns server uptime in seconds.
  */
class FunctionUptime : public IFunction
{
public:
	static constexpr auto name = "uptime";
	static FunctionPtr create(const Context & context) { return std::make_shared<FunctionUptime>(context.getUptimeSeconds()); }

	FunctionUptime(time_t uptime_) : uptime(uptime_) {}

	String getName() const override { return name; }

	DataTypePtr getReturnTypeImpl(const DataTypes & arguments) const override
	{
		if (!arguments.empty())
			throw Exception("Function " + getName() + " must be called without arguments", ErrorCodes::NUMBER_OF_ARGUMENTS_DOESNT_MATCH);
		return std::make_shared<DataTypeUInt32>();
	}

	void executeImpl(Block & block, const ColumnNumbers & arguments, size_t result) override
	{
		block.getByPosition(result).column = std::make_shared<ColumnConstUInt32>(block.rowsInFirstColumn(), uptime);
	}

private:
	time_t uptime;
};


/** Quite unusual function.
  * Takes state of aggregate function (example runningAccumulate(uniqState(UserID))),
  *  and for each row of block, return result of aggregate function on merge of states of all previous rows and current row.
  *
  * So, result of function depends on partition of data to blocks and on order of data in block.
  */
class FunctionRunningAccumulate : public IFunction
{
public:
	static constexpr auto name = "runningAccumulate";
	static FunctionPtr create(const Context & context) { return std::make_shared<FunctionRunningAccumulate>(); }

	String getName() const override { return name; }

	DataTypePtr getReturnTypeImpl(const DataTypes & arguments) const override
	{
		if (arguments.size() != 1)
			throw Exception("Function " + getName() + " requires exactly one argument.", ErrorCodes::NUMBER_OF_ARGUMENTS_DOESNT_MATCH);

		const DataTypeAggregateFunction * type = typeid_cast<const DataTypeAggregateFunction *>(&*arguments[0]);
		if (!type)
			throw Exception("Argument for function " + getName() + " must have type AggregateFunction - state of aggregate function.",
				ErrorCodes::ILLEGAL_TYPE_OF_ARGUMENT);

		return type->getReturnType()->clone();
	}

	void executeImpl(Block & block, const ColumnNumbers & arguments, size_t result) override
	{
		const ColumnAggregateFunction * column_with_states = typeid_cast<const ColumnAggregateFunction *>(&*block.getByPosition(arguments.at(0)).column);
		if (!column_with_states)
			throw Exception(
				"Illegal column " + block.getByPosition(arguments.at(0)).column->getName() + " of first argument of function " + getName(),
				ErrorCodes::ILLEGAL_COLUMN);

		AggregateFunctionPtr aggregate_function_ptr = column_with_states->getAggregateFunction();
		const IAggregateFunction & agg_func = *aggregate_function_ptr;

		auto deleter = [&agg_func] (char * ptr) { agg_func.destroy(ptr); free(ptr); };
		std::unique_ptr<char, decltype(deleter)> place { reinterpret_cast<char *>(malloc(agg_func.sizeOfData())), deleter };

		agg_func.create(place.get());	/// Немного не exception-safe. Если здесь выкинется исключение, то зря вызовется destroy.

		ColumnPtr result_column_ptr = agg_func.getReturnType()->createColumn();
		block.getByPosition(result).column = result_column_ptr;
		IColumn & result_column = *result_column_ptr;
		result_column.reserve(column_with_states->size());

		const auto & states = column_with_states->getData();
		for (const auto & state_to_add : states)
		{
			agg_func.merge(place.get(), state_to_add);
			agg_func.insertResultInto(place.get(), result_column);
		}
	}
};


/** Takes state of aggregate function. Returns result of aggregation (finalized state).
  */
class FunctionFinalizeAggregation : public IFunction
{
public:
	static constexpr auto name = "finalizeAggregation";
	static FunctionPtr create(const Context & context) { return std::make_shared<FunctionFinalizeAggregation>(); }

	String getName() const override { return name; }

	DataTypePtr getReturnTypeImpl(const DataTypes & arguments) const override
	{
		if (arguments.size() != 1)
			throw Exception("Function " + getName() + " requires exactly one argument.", ErrorCodes::NUMBER_OF_ARGUMENTS_DOESNT_MATCH);

		const DataTypeAggregateFunction * type = typeid_cast<const DataTypeAggregateFunction *>(&*arguments[0]);
		if (!type)
			throw Exception("Argument for function " + getName() + " must have type AggregateFunction - state of aggregate function.",
				ErrorCodes::ILLEGAL_TYPE_OF_ARGUMENT);

		return type->getReturnType()->clone();
	}

	void executeImpl(Block & block, const ColumnNumbers & arguments, size_t result) override
	{
		ColumnAggregateFunction * column_with_states = typeid_cast<ColumnAggregateFunction *>(&*block.getByPosition(arguments.at(0)).column);
		if (!column_with_states)
			throw Exception(
				"Illegal column " + block.getByPosition(arguments.at(0)).column->getName() + " of first argument of function " + getName(),
				ErrorCodes::ILLEGAL_COLUMN);

		block.getByPosition(result).column = column_with_states->convertToValues();
	}
};

}<|MERGE_RESOLUTION|>--- conflicted
+++ resolved
@@ -136,12 +136,8 @@
 		return name;
 	}
 
-<<<<<<< HEAD
 	/// Получить тип результата по типам аргументов. Если функция неприменима для данных аргументов - кинуть исключение.
 	DataTypePtr getReturnTypeImpl(const DataTypes & arguments) const override
-=======
-	DataTypePtr getReturnType(const DataTypes & arguments) const override
->>>>>>> 2331a367
 	{
 		if (arguments.size() != 0)
 			throw Exception("Number of arguments for function " + getName() + " doesn't match: passed "
@@ -151,16 +147,10 @@
 		return std::make_shared<DataTypeString>();
 	}
 
-<<<<<<< HEAD
-	/** Выполнить функцию над блоком. convertToFullColumn вызывается для того, чтобы в случае
-	 *	распределенного выполнения запроса каждый сервер возвращал свое имя хоста. */
-	void executeImpl(Block & block, const ColumnNumbers & arguments, size_t result) override
-=======
 	/** convertToFullColumn needed because in distributed query processing,
 	  *	each server returns its own value.
 	  */
-	void execute(Block & block, const ColumnNumbers & arguments, size_t result) override
->>>>>>> 2331a367
+	void executeImpl(Block & block, const ColumnNumbers & arguments, size_t result) override
 	{
 		block.getByPosition(result).column = ColumnConstString(
 			block.rowsInFirstColumn(),
@@ -214,12 +204,8 @@
 		return name;
 	}
 
-<<<<<<< HEAD
 	/// Получить тип результата по типам аргументов. Если функция неприменима для данных аргументов - кинуть исключение.
 	DataTypePtr getReturnTypeImpl(const DataTypes & arguments) const override
-=======
-	DataTypePtr getReturnType(const DataTypes & arguments) const override
->>>>>>> 2331a367
 	{
 		if (arguments.size() != 1)
 			throw Exception("Number of arguments for function " + getName() + " doesn't match: passed "
@@ -229,12 +215,8 @@
 		return std::make_shared<DataTypeString>();
 	}
 
-<<<<<<< HEAD
-	/// Выполнить функцию над блоком.
-	void executeImpl(Block & block, const ColumnNumbers & arguments, size_t result) override
-=======
-	void execute(Block & block, const ColumnNumbers & arguments, size_t result) override
->>>>>>> 2331a367
+	/// Выполнить функцию над блоком.
+	void executeImpl(Block & block, const ColumnNumbers & arguments, size_t result) override
 	{
 		block.getByPosition(result).column = std::make_shared<ColumnConstString>(
 			block.rowsInFirstColumn(), block.getByPosition(arguments[0]).type->getName());
@@ -544,12 +526,8 @@
 		return name;
 	}
 
-<<<<<<< HEAD
 	/// Получить тип результата по типам аргументов. Если функция неприменима для данных аргументов - кинуть исключение.
 	DataTypePtr getReturnTypeImpl(const DataTypes & arguments) const override
-=======
-	DataTypePtr getReturnType(const DataTypes & arguments) const override
->>>>>>> 2331a367
 	{
 		if (arguments.size() != 2)
 			throw Exception("Number of arguments for function '" + getName() + "' doesn't match: passed "
@@ -559,12 +537,8 @@
 		return std::make_shared<DataTypeUInt8>();
 	}
 
-<<<<<<< HEAD
-	/// Выполнить функцию над блоком.
-	void executeImpl(Block & block, const ColumnNumbers & arguments, size_t result) override
-=======
-	void execute(Block & block, const ColumnNumbers & arguments, size_t result) override
->>>>>>> 2331a367
+	/// Выполнить функцию над блоком.
+	void executeImpl(Block & block, const ColumnNumbers & arguments, size_t result) override
 	{
 		/// Second argument must be ColumnSet.
 		ColumnPtr column_set_ptr = block.getByPosition(arguments[1]).column;
@@ -602,12 +576,8 @@
 		return name;
 	}
 
-<<<<<<< HEAD
 	/// Получить тип результата по типам аргументов. Если функция неприменима для данных аргументов - кинуть исключение.
 	DataTypePtr getReturnTypeImpl(const DataTypes & arguments) const override
-=======
-	DataTypePtr getReturnType(const DataTypes & arguments) const override
->>>>>>> 2331a367
 	{
 		if (arguments.size() < 1)
 			throw Exception("Function " + getName() + " requires at least one argument.", ErrorCodes::NUMBER_OF_ARGUMENTS_DOESNT_MATCH);
@@ -615,12 +585,8 @@
 		return std::make_shared<DataTypeTuple>(arguments);
 	}
 
-<<<<<<< HEAD
-	/// Выполнить функцию над блоком.
-	void executeImpl(Block & block, const ColumnNumbers & arguments, size_t result) override
-=======
-	void execute(Block & block, const ColumnNumbers & arguments, size_t result) override
->>>>>>> 2331a367
+	/// Выполнить функцию над блоком.
+	void executeImpl(Block & block, const ColumnNumbers & arguments, size_t result) override
 	{
 		Block tuple_block;
 
@@ -707,12 +673,8 @@
 		out_return_type = elems[index - 1]->clone();
 	}
 
-<<<<<<< HEAD
-	/// Выполнить функцию над блоком.
-	void executeImpl(Block & block, const ColumnNumbers & arguments, size_t result) override
-=======
-	void execute(Block & block, const ColumnNumbers & arguments, size_t result) override
->>>>>>> 2331a367
+	/// Выполнить функцию над блоком.
+	void executeImpl(Block & block, const ColumnNumbers & arguments, size_t result) override
 	{
 		const ColumnTuple * tuple_col = typeid_cast<const ColumnTuple *>(block.getByPosition(arguments[0]).column.get());
 		const ColumnConstTuple * const_tuple_col = typeid_cast<const ColumnConstTuple *>(block.getByPosition(arguments[0]).column.get());
@@ -924,12 +886,8 @@
 		return name;
 	}
 
-<<<<<<< HEAD
 	/// Получить тип результата по типам аргументов. Если функция неприменима для данных аргументов - кинуть исключение.
 	DataTypePtr getReturnTypeImpl(const DataTypes & arguments) const override
-=======
-	DataTypePtr getReturnType(const DataTypes & arguments) const override
->>>>>>> 2331a367
 	{
 		if (arguments.size() != 3 && arguments.size() != 4)
 			throw Exception("Function " + getName() + " requires from 3 or 4 parameters: value, min_value, max_value, [max_width_of_bar = 80]. Passed "
@@ -943,12 +901,8 @@
 		return std::make_shared<DataTypeString>();
 	}
 
-<<<<<<< HEAD
-	/// Выполнить функцию над блоком.
-	void executeImpl(Block & block, const ColumnNumbers & arguments, size_t result) override
-=======
-	void execute(Block & block, const ColumnNumbers & arguments, size_t result) override
->>>>>>> 2331a367
+	/// Выполнить функцию над блоком.
+	void executeImpl(Block & block, const ColumnNumbers & arguments, size_t result) override
 	{
 		Int64 min = extractConstant<Int64>(block, arguments, 1, "Second");	/// Уровень значения, при котором полоска имеет нулевую длину.
 		Int64 max = extractConstant<Int64>(block, arguments, 2, "Third");	/// Уровень значения, при котором полоска имеет максимальную длину.
