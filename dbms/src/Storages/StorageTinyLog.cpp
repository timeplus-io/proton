#include <sys/stat.h>
#include <sys/types.h>

#include <map>

#include <Poco/Path.h>
#include <Poco/Util/XMLConfiguration.h>

#include <Common/escapeForFileName.h>

#include <Common/Exception.h>

#include <IO/ReadBufferFromFile.h>
#include <IO/WriteBufferFromFile.h>
#include <IO/CompressedReadBuffer.h>
#include <IO/CompressedWriteBuffer.h>
#include <IO/ReadHelpers.h>
#include <IO/WriteHelpers.h>

#include <DataTypes/NestedUtils.h>

#include <DataStreams/IProfilingBlockInputStream.h>
#include <DataStreams/IBlockOutputStream.h>

#include <Columns/ColumnArray.h>

#include <Common/typeid_cast.h>

#include <Interpreters/Context.h>

#include <Storages/StorageTinyLog.h>
#include <Storages/StorageFactory.h>

#include <Poco/DirectoryIterator.h>

#define DBMS_STORAGE_LOG_DATA_FILE_EXTENSION ".bin"


namespace DB
{

namespace ErrorCodes
{
    extern const int EMPTY_LIST_OF_COLUMNS_PASSED;
    extern const int CANNOT_CREATE_DIRECTORY;
    extern const int CANNOT_READ_ALL_DATA;
    extern const int DUPLICATE_COLUMN;
    extern const int LOGICAL_ERROR;
<<<<<<< HEAD
    extern const int NUMBER_OF_ARGUMENTS_DOESNT_MATCH;
=======
    extern const int INCORRECT_FILE_NAME;
>>>>>>> 47616c31
}


class TinyLogBlockInputStream final : public IProfilingBlockInputStream
{
public:
    TinyLogBlockInputStream(size_t block_size_, const NamesAndTypesList & columns_, StorageTinyLog & storage_, size_t max_read_buffer_size_)
        : block_size(block_size_), columns(columns_),
        storage(storage_), max_read_buffer_size(max_read_buffer_size_) {}

    String getName() const override { return "TinyLog"; }

    String getID() const override;

protected:
    Block readImpl() override;
private:
    size_t block_size;
    NamesAndTypesList columns;
    StorageTinyLog & storage;
    bool finished = false;
    size_t max_read_buffer_size;

    struct Stream
    {
        Stream(const std::string & data_path, size_t max_read_buffer_size)
            : plain(data_path, std::min(static_cast<Poco::File::FileSize>(max_read_buffer_size), Poco::File(data_path).getSize())),
            compressed(plain)
        {
        }

        ReadBufferFromFile plain;
        CompressedReadBuffer compressed;
    };

    using FileStreams = std::map<std::string, std::unique_ptr<Stream>>;
    FileStreams streams;

    void readData(const String & name, const IDataType & type, IColumn & column, size_t limit);
};


class TinyLogBlockOutputStream final : public IBlockOutputStream
{
public:
    explicit TinyLogBlockOutputStream(StorageTinyLog & storage_)
        : storage(storage_)
    {
    }

    ~TinyLogBlockOutputStream() override
    {
        try
        {
            writeSuffix();
        }
        catch (...)
        {
            tryLogCurrentException(__PRETTY_FUNCTION__);
        }
    }

    void write(const Block & block) override;
    void writeSuffix() override;

private:
    StorageTinyLog & storage;
    bool done = false;

    struct Stream
    {
        Stream(const std::string & data_path, size_t max_compress_block_size) :
            plain(data_path, max_compress_block_size, O_APPEND | O_CREAT | O_WRONLY),
            compressed(plain, CompressionSettings(CompressionMethod::LZ4), max_compress_block_size)
        {
        }

        WriteBufferFromFile plain;
        CompressedWriteBuffer compressed;

        void finalize()
        {
            compressed.next();
            plain.next();
        }
    };

    using FileStreams = std::map<std::string, std::unique_ptr<Stream>>;
    FileStreams streams;

    using WrittenStreams = std::set<std::string>;

    void writeData(const String & name, const IDataType & type, const IColumn & column, WrittenStreams & written_streams);
};


String TinyLogBlockInputStream::getID() const
{
    std::stringstream res;
    res << "TinyLog(" << storage.getTableName() << ", " << &storage;

    for (const auto & name_type : columns)
        res << ", " << name_type.name;

    res << ")";
    return res.str();
}


Block TinyLogBlockInputStream::readImpl()
{
    Block res;

    if (finished || (!streams.empty() && streams.begin()->second->compressed.eof()))
    {
        /** Close the files (before destroying the object).
          * When many sources are created, but simultaneously reading only a few of them,
          * buffers don't waste memory.
          */
        finished = true;
        streams.clear();
        return res;
    }

    {
        /// if there are no files in the folder, it means that the table is empty
        if (Poco::DirectoryIterator(storage.full_path()) == Poco::DirectoryIterator())
            return res;
    }

    for (const auto & name_type : columns)
    {
        MutableColumnPtr column = name_type.type->createColumn();

        try
        {
            readData(name_type.name, *name_type.type, *column, block_size);
        }
        catch (Exception & e)
        {
            e.addMessage("while reading column " + name_type.name + " at " + storage.full_path());
            throw;
        }

        if (column->size())
            res.insert(ColumnWithTypeAndName(std::move(column), name_type.type, name_type.name));
    }

    if (!res || streams.begin()->second->compressed.eof())
    {
        finished = true;
        streams.clear();
    }

    return Nested::flatten(res);
}


void TinyLogBlockInputStream::readData(const String & name, const IDataType & type, IColumn & column, size_t limit)
{
    IDataType::InputStreamGetter stream_getter = [&] (const IDataType::SubstreamPath & path) -> ReadBuffer *
    {
        String stream_name = IDataType::getFileNameForStream(name, path);

        if (!streams.count(stream_name))
            streams[stream_name] = std::make_unique<Stream>(storage.files[stream_name].data_file.path(), max_read_buffer_size);

        return &streams[stream_name]->compressed;
    };

    type.deserializeBinaryBulkWithMultipleStreams(column, stream_getter, limit, 0, true, {}); /// TODO Use avg_value_size_hint.
}


void TinyLogBlockOutputStream::writeData(const String & name, const IDataType & type, const IColumn & column, WrittenStreams & written_streams)
{
    IDataType::OutputStreamGetter stream_getter = [&] (const IDataType::SubstreamPath & path) -> WriteBuffer *
    {
        String stream_name = IDataType::getFileNameForStream(name, path);

        if (!written_streams.insert(stream_name).second)
            return nullptr;

        if (!streams.count(stream_name))
            streams[stream_name] = std::make_unique<Stream>(storage.files[stream_name].data_file.path(), storage.max_compress_block_size);

        return &streams[stream_name]->compressed;
    };

    type.serializeBinaryBulkWithMultipleStreams(column, stream_getter, 0, 0, true, {});
}


void TinyLogBlockOutputStream::writeSuffix()
{
    if (done)
        return;
    done = true;

    /// Finish write.
    for (auto & stream : streams)
        stream.second->finalize();

    std::vector<Poco::File> column_files;
    for (auto & pair : streams)
        column_files.push_back(storage.files[pair.first].data_file);

    storage.file_checker.update(column_files.begin(), column_files.end());

    streams.clear();
}


void TinyLogBlockOutputStream::write(const Block & block)
{
    storage.check(block, true);

    /// The set of written offset columns so that you do not write shared columns for nested structures multiple times
    WrittenStreams written_streams;

    for (size_t i = 0; i < block.columns(); ++i)
    {
        const ColumnWithTypeAndName & column = block.safeGetByPosition(i);
        writeData(column.name, *column.type, *column.column, written_streams);
    }
}


StorageTinyLog::StorageTinyLog(
    const std::string & path_,
    const std::string & name_,
    const NamesAndTypesList & columns_,
    const NamesAndTypesList & materialized_columns_,
    const NamesAndTypesList & alias_columns_,
    const ColumnDefaults & column_defaults_,
    bool attach,
    size_t max_compress_block_size_)
    : IStorage{materialized_columns_, alias_columns_, column_defaults_},
    path(path_), name(name_), columns(columns_),
    max_compress_block_size(max_compress_block_size_),
    file_checker(path + escapeForFileName(name) + '/' + "sizes.json"),
    log(&Logger::get("StorageTinyLog"))
{
    if (columns.empty())
        throw Exception("Empty list of columns passed to StorageTinyLog constructor", ErrorCodes::EMPTY_LIST_OF_COLUMNS_PASSED);

    if (path.empty())
        throw Exception("Storage " + getName() + " requires data path", ErrorCodes::INCORRECT_FILE_NAME);

    String full_path = path + escapeForFileName(name) + '/';
    if (!attach)
    {
        /// create files if they do not exist
        if (0 != mkdir(full_path.c_str(), S_IRWXU | S_IRWXG | S_IRWXO) && errno != EEXIST)
            throwFromErrno("Cannot create directory " + full_path, ErrorCodes::CANNOT_CREATE_DIRECTORY);
    }

    for (const auto & col : getColumnsList())
        addFiles(col.name, *col.type);
}


void StorageTinyLog::addFiles(const String & column_name, const IDataType & type)
{
    if (files.end() != files.find(column_name))
        throw Exception("Duplicate column with name " + column_name + " in constructor of StorageTinyLog.",
            ErrorCodes::DUPLICATE_COLUMN);

    IDataType::StreamCallback stream_callback = [&] (const IDataType::SubstreamPath & substream_path)
    {
        String stream_name = IDataType::getFileNameForStream(column_name, substream_path);
        if (!files.count(stream_name))
        {
            ColumnData column_data;
            files.insert(std::make_pair(stream_name, column_data));
            files[stream_name].data_file = Poco::File(
                path + escapeForFileName(name) + '/' + stream_name + DBMS_STORAGE_LOG_DATA_FILE_EXTENSION);
        }
    };

    type.enumerateStreams(stream_callback, {});
}


void StorageTinyLog::rename(const String & new_path_to_db, const String & /*new_database_name*/, const String & new_table_name)
{
    /// Rename directory with data.
    Poco::File(path + escapeForFileName(name)).renameTo(new_path_to_db + escapeForFileName(new_table_name));

    path = new_path_to_db;
    name = new_table_name;
    file_checker.setPath(path + escapeForFileName(name) + "/" + "sizes.json");

    for (Files_t::iterator it = files.begin(); it != files.end(); ++it)
        it->second.data_file = Poco::File(path + escapeForFileName(name) + '/' + Poco::Path(it->second.data_file.path()).getFileName());
}


BlockInputStreams StorageTinyLog::read(
    const Names & column_names,
    const SelectQueryInfo & /*query_info*/,
    const Context & context,
    QueryProcessingStage::Enum & processed_stage,
    const size_t max_block_size,
    const unsigned /*num_streams*/)
{
    check(column_names);
    processed_stage = QueryProcessingStage::FetchColumns;
    return BlockInputStreams(1, std::make_shared<TinyLogBlockInputStream>(
        max_block_size, Nested::collect(getColumnsList().addTypes(column_names)), *this, context.getSettingsRef().max_read_buffer_size));
}


BlockOutputStreamPtr StorageTinyLog::write(
    const ASTPtr & /*query*/, const Settings & /*settings*/)
{
    return std::make_shared<TinyLogBlockOutputStream>(*this);
}


bool StorageTinyLog::checkData() const
{
    return file_checker.check();
}


void registerStorageTinyLog(StorageFactory & factory)
{
    factory.registerStorage("TinyLog", [](const StorageFactory::Arguments & args)
    {
        if (!args.engine_args.empty())
            throw Exception(
                "Engine " + args.engine_name + " doesn't support any arguments (" + toString(args.engine_args.size()) + " given)",
                ErrorCodes::NUMBER_OF_ARGUMENTS_DOESNT_MATCH);

        return StorageTinyLog::create(
            args.data_path, args.table_name, args.columns,
            args.materialized_columns, args.alias_columns, args.column_defaults,
            args.attach, args.context.getSettings().max_compress_block_size);
    });
}

}<|MERGE_RESOLUTION|>--- conflicted
+++ resolved
@@ -46,11 +46,8 @@
     extern const int CANNOT_READ_ALL_DATA;
     extern const int DUPLICATE_COLUMN;
     extern const int LOGICAL_ERROR;
-<<<<<<< HEAD
+    extern const int INCORRECT_FILE_NAME;
     extern const int NUMBER_OF_ARGUMENTS_DOESNT_MATCH;
-=======
-    extern const int INCORRECT_FILE_NAME;
->>>>>>> 47616c31
 }
 
 
