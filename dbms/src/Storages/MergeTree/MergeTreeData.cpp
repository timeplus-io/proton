#include <Storages/MergeTree/MergeTreeData.h>
#include <Interpreters/ExpressionAnalyzer.h>
#include <Storages/MergeTree/MergeTreeBlockInputStream.h>
#include <Storages/MergeTree/MergedBlockOutputStream.h>
#include <Storages/MergeTree/MergeTreePartChecker.h>
#include <Storages/AlterCommands.h>
#include <Parsers/ASTIdentifier.h>
#include <Parsers/ASTNameTypePair.h>
#include <Parsers/ExpressionListParsers.h>
#include <Parsers/parseQuery.h>
#include <DataStreams/ExpressionBlockInputStream.h>
#include <DataStreams/copyData.h>
#include <IO/WriteBufferFromFile.h>
#include <IO/WriteBufferFromString.h>
#include <IO/CompressedReadBuffer.h>
#include <IO/HexWriteBuffer.h>
#include <DataTypes/DataTypeDate.h>
#include <DataTypes/DataTypeDateTime.h>
#include <DataTypes/DataTypeUUID.h>
#include <DataTypes/DataTypeFixedString.h>
#include <DataTypes/DataTypeEnum.h>
#include <DataTypes/DataTypeNested.h>
#include <DataTypes/DataTypeArray.h>
#include <DataTypes/DataTypeNullable.h>
#include <Common/localBackup.h>
#include <Functions/FunctionFactory.h>
#include <Functions/IFunction.h>
#include <Poco/DirectoryIterator.h>
#include <Common/Increment.h>
#include <Common/SimpleIncrement.h>
#include <Common/escapeForFileName.h>
#include <Common/StringUtils.h>
#include <Common/Stopwatch.h>
#include <Common/typeid_cast.h>
#include <IO/Operators.h>

#include <algorithm>
#include <iomanip>
#include <thread>
#include <typeinfo>
#include <typeindex>


namespace ProfileEvents
{
    extern const Event RejectedInserts;
    extern const Event DelayedInserts;
    extern const Event DelayedInsertsMilliseconds;
}

namespace CurrentMetrics
{
    extern const Metric DelayedInserts;
}


namespace DB
{

namespace ErrorCodes
{
    extern const int MEMORY_LIMIT_EXCEEDED;
    extern const int SYNTAX_ERROR;
}


MergeTreeData::MergeTreeData(
    const String & database_, const String & table_,
    const String & full_path_, NamesAndTypesListPtr columns_,
    const NamesAndTypesList & materialized_columns_,
    const NamesAndTypesList & alias_columns_,
    const ColumnDefaults & column_defaults_,
    Context & context_,
    ASTPtr & primary_expr_ast_,
    const String & date_column_name_, const ASTPtr & sampling_expression_,
    size_t index_granularity_,
    const MergingParams & merging_params_,
    const MergeTreeSettings & settings_,
    const String & log_name_,
    bool require_part_metadata_,
    bool attach,
    BrokenPartCallback broken_part_callback_,
    PartsCleanCallback parts_clean_callback_)
    : ITableDeclaration{materialized_columns_, alias_columns_, column_defaults_}, context(context_),
    date_column_name(date_column_name_), sampling_expression(sampling_expression_),
    index_granularity(index_granularity_),
    merging_params(merging_params_),
    settings(settings_), primary_expr_ast(primary_expr_ast_ ? primary_expr_ast_->clone() : nullptr),
    require_part_metadata(require_part_metadata_),
    database_name(database_), table_name(table_),
    full_path(full_path_), columns(columns_),
    broken_part_callback(broken_part_callback_),
    parts_clean_callback(parts_clean_callback_ ? parts_clean_callback_ : [this](){ clearOldParts(); }),
    log_name(log_name_), log(&Logger::get(log_name + " (Data)"))
{
    /// Check that the date column exists and is of type Date.
    const auto check_date_exists = [this] (const NamesAndTypesList & columns)
    {
        for (const auto & column : columns)
        {
            if (column.name == date_column_name)
            {
                if (!typeid_cast<const DataTypeDate *>(column.type.get()))
                    throw Exception("Date column (" + date_column_name + ") for storage of MergeTree family must have type Date."
                        " Provided column of type " + column.type->getName() + "."
                        " You may have separate column with type " + column.type->getName() + ".", ErrorCodes::BAD_TYPE_OF_FIELD);
                return true;
            }
        }

        return false;
    };

    if (!check_date_exists(*columns) && !check_date_exists(materialized_columns))
        throw Exception{
            "Date column (" + date_column_name + ") does not exist in table declaration.",
            ErrorCodes::NO_SUCH_COLUMN_IN_TABLE};

    checkNoMultidimensionalArrays(*columns, attach);
    checkNoMultidimensionalArrays(materialized_columns, attach);

    merging_params.check(*columns);

    if (!primary_expr_ast && merging_params.mode != MergingParams::Unsorted)
        throw Exception("Primary key could be empty only for UnsortedMergeTree", ErrorCodes::BAD_ARGUMENTS);

    initPrimaryKey();
    initPartitionKey();

    /// Creating directories, if not exist.
    Poco::File(full_path).createDirectories();
    Poco::File(full_path + "detached").createDirectory();
}


void MergeTreeData::checkNoMultidimensionalArrays(const NamesAndTypesList & columns, bool attach) const
{
    for (const auto & column : columns)
    {
        if (const auto * array = dynamic_cast<const DataTypeArray *>(column.type.get()))
        {
            if (dynamic_cast<const DataTypeArray *>(array->getNestedType().get()))
            {
                std::string message =
                    "Column " + column.name + " is a multidimensional array. "
                    + "Multidimensional arrays are not supported in MergeTree engines.";
                if (!attach)
                    throw Exception(message, ErrorCodes::BAD_TYPE_OF_FIELD);
                else
                    LOG_ERROR(log, message);
            }
        }
    }
}


void MergeTreeData::initPrimaryKey()
{
    if (!primary_expr_ast)
        return;

    /// Initialize description of sorting.
    sort_descr.clear();
    sort_descr.reserve(primary_expr_ast->children.size());
    for (const ASTPtr & ast : primary_expr_ast->children)
    {
        String name = ast->getColumnName();
        sort_descr.emplace_back(name, 1, 1);
    }

    primary_expr = ExpressionAnalyzer(primary_expr_ast, context, nullptr, getColumnsList()).getActions(false);

    ExpressionActionsPtr projected_expr = ExpressionAnalyzer(primary_expr_ast, context, nullptr, getColumnsList()).getActions(true);
    primary_key_sample = projected_expr->getSampleBlock();

    size_t primary_key_size = primary_key_sample.columns();

    /// A primary key cannot contain constants. It is meaningless.
    ///  (And also couldn't work because primary key is serialized with method of IDataType that doesn't support constants).
    /// Also a primary key must not contain any nullable column.
    for (size_t i = 0; i < primary_key_size; ++i)
    {
        const auto & element = primary_key_sample.getByPosition(i);

        const ColumnPtr & column = element.column;
        if (column && column->isConst())
                throw Exception{"Primary key cannot contain constants", ErrorCodes::ILLEGAL_COLUMN};

        if (element.type->isNullable())
            throw Exception{"Primary key cannot contain nullable columns", ErrorCodes::ILLEGAL_COLUMN};
    }

    primary_key_data_types.resize(primary_key_size);
    for (size_t i = 0; i < primary_key_size; ++i)
        primary_key_data_types[i] = primary_key_sample.getByPosition(i).type;
}


void MergeTreeData::initPartitionKey()
{
    String partition_expr_str = "toYYYYMM(" + date_column_name + ")";
    ParserNotEmptyExpressionList parser(/* allow_alias_without_as_keyword = */ false);
    partition_expr_ast = parseQuery(
        parser, partition_expr_str.data(), partition_expr_str.data() + partition_expr_str.length(), "partition expression");
    partition_expr = ExpressionAnalyzer(partition_expr_ast, context, nullptr, getColumnsList()).getActions(false);
    for (const ASTPtr & ast : partition_expr_ast->children)
        partition_expr_columns.emplace_back(ast->getColumnName());

    const NamesAndTypesList & minmax_idx_columns_with_types = partition_expr->getRequiredColumnsWithTypes();
    minmax_idx_expr = std::make_shared<ExpressionActions>(minmax_idx_columns_with_types, context.getSettingsRef());
    minmax_idx_columns.clear();
    minmax_idx_column_types.clear();
    minmax_idx_sort_descr.clear();
    for (const NameAndTypePair & column : minmax_idx_columns_with_types)
    {
        minmax_idx_columns.emplace_back(column.name);
        minmax_idx_column_types.emplace_back(column.type);
        minmax_idx_sort_descr.emplace_back(column.name, 1, 1);
    }

    bool encountered_date_column = false;
    for (size_t i = 0; i < minmax_idx_column_types.size(); ++i)
    {
        if (typeid_cast<const DataTypeDate *>(minmax_idx_column_types[i].get()))
        {
            if (!encountered_date_column)
            {
                minmax_idx_date_column_pos = i;
                encountered_date_column = true;
            }
            else
            {
                /// There is more than one Date column in partition key and we don't know which one to choose.
                minmax_idx_date_column_pos = -1;
            }
        }
    }
}


void MergeTreeData::MergingParams::check(const NamesAndTypesList & columns) const
{
    /// Check that if the sign column is needed, it exists and is of type Int8.
    if (mode == MergingParams::Collapsing)
    {
        if (sign_column.empty())
            throw Exception("Logical error: Sign column for storage CollapsingMergeTree is empty", ErrorCodes::LOGICAL_ERROR);

        for (const auto & column : columns)
        {
            if (column.name == sign_column)
            {
                if (!typeid_cast<const DataTypeInt8 *>(column.type.get()))
                    throw Exception("Sign column (" + sign_column + ")"
                        " for storage CollapsingMergeTree must have type Int8."
                        " Provided column of type " + column.type->getName() + ".", ErrorCodes::BAD_TYPE_OF_FIELD);
                break;
            }
        }
    }
    else if (!sign_column.empty())
        throw Exception("Sign column for MergeTree cannot be specified in all modes except Collapsing.", ErrorCodes::LOGICAL_ERROR);

    /// If colums_to_sum are set, then check that such columns exist.
    if (!columns_to_sum.empty())
    {
        if (mode != MergingParams::Summing)
            throw Exception("List of columns to sum for MergeTree cannot be specified in all modes except Summing.",
                ErrorCodes::LOGICAL_ERROR);

        for (const auto & column_to_sum : columns_to_sum)
            if (columns.end() == std::find_if(columns.begin(), columns.end(),
                [&](const NameAndTypePair & name_and_type) { return column_to_sum == name_and_type.name; }))
                throw Exception("Column " + column_to_sum + " listed in columns to sum does not exist in table declaration.");
    }

    /// Check that version_column column is set only for Replacing mode and is of unsigned integer type.
    if (!version_column.empty())
    {
        if (mode != MergingParams::Replacing)
            throw Exception("Version column for MergeTree cannot be specified in all modes except Replacing.",
                ErrorCodes::LOGICAL_ERROR);

        for (const auto & column : columns)
        {
            if (column.name == version_column)
            {
                if (!typeid_cast<const DataTypeUInt8 *>(column.type.get())
                    && !typeid_cast<const DataTypeUInt16 *>(column.type.get())
                    && !typeid_cast<const DataTypeUInt32 *>(column.type.get())
                    && !typeid_cast<const DataTypeUInt64 *>(column.type.get())
                    && !typeid_cast<const DataTypeUUID *>(column.type.get())
                    && !typeid_cast<const DataTypeDate *>(column.type.get())
                    && !typeid_cast<const DataTypeDateTime *>(column.type.get()))
                    throw Exception("Version column (" + version_column + ")"
                        " for storage ReplacingMergeTree must have type of UInt family or Date or DateTime."
                        " Provided column of type " + column.type->getName() + ".", ErrorCodes::BAD_TYPE_OF_FIELD);
                break;
            }
        }
    }

    /// TODO Checks for Graphite mode.
}


String MergeTreeData::MergingParams::getModeName() const
{
    switch (mode)
    {
        case Ordinary:         return "";
        case Collapsing:     return "Collapsing";
        case Summing:         return "Summing";
        case Aggregating:     return "Aggregating";
        case Unsorted:         return "Unsorted";
        case Replacing:     return "Replacing";
        case Graphite:         return "Graphite";

        default:
            throw Exception("Unknown mode of operation for MergeTreeData: " + toString<int>(mode), ErrorCodes::LOGICAL_ERROR);
    }
}


Int64 MergeTreeData::getMaxDataPartIndex()
{
    std::lock_guard<std::mutex> lock_all(all_data_parts_mutex);

    Int64 max_block_id = 0;
    for (const auto & part : all_data_parts)
        max_block_id = std::max(max_block_id, part->info.max_block);

    return max_block_id;
}


void MergeTreeData::loadDataParts(bool skip_sanity_checks)
{
    LOG_DEBUG(log, "Loading data parts");

    std::lock_guard<std::mutex> lock(data_parts_mutex);
    std::lock_guard<std::mutex> lock_all(all_data_parts_mutex);

    data_parts.clear();
    all_data_parts.clear();

    Strings part_file_names;
    Poco::DirectoryIterator end;
    for (Poco::DirectoryIterator it(full_path); it != end; ++it)
    {
        /// Skip temporary directories.
        if (startsWith(it.name(), "tmp"))
            continue;

        part_file_names.push_back(it.name());
    }

    DataPartsVector broken_parts_to_remove;
    DataPartsVector broken_parts_to_detach;
    size_t suspicious_broken_parts = 0;

    for (const String & file_name : part_file_names)
    {
        MergeTreePartInfo part_info;
        if (!MergeTreePartInfo::tryParsePartName(file_name, &part_info))
            continue;

        MutableDataPartPtr part = std::make_shared<DataPart>(*this, file_name, part_info);
        part->relative_path = file_name;
        bool broken = false;

        try
        {
<<<<<<< HEAD
            part->loadColumnsChecksumsIndex(require_part_metadata, true);
=======
            part->loadColumnsChecksumsIndexes(require_part_metadata, true);
>>>>>>> 392b59a2
        }
        catch (const Exception & e)
        {
            /// Don't count the part as broken if there is not enough memory to load it.
            /// In fact, there can be many similar situations.
            /// But it is OK, because there is a safety guard against deleting too many parts.
            if (e.code() == ErrorCodes::MEMORY_LIMIT_EXCEEDED)
                throw;

            broken = true;
            tryLogCurrentException(__PRETTY_FUNCTION__);
        }
        catch (...)
        {
            broken = true;
            tryLogCurrentException(__PRETTY_FUNCTION__);
        }

        /// Ignore and possibly delete broken parts that can appear as a result of hard server restart.
        if (broken)
        {
            if (part->info.level == 0)
            {
                /// It is impossible to restore level 0 parts.
                LOG_ERROR(log, "Considering to remove broken part " << full_path + file_name << " because it's impossible to repair.");
                broken_parts_to_remove.push_back(part);
            }
            else
            {
                /// Count the number of parts covered by the broken part. If it is at least two, assume that
                /// the broken part was created as a result of merging them and we won't lose data if we
                /// delete it.
                int contained_parts = 0;

                LOG_ERROR(log, "Part " << full_path + file_name << " is broken. Looking for parts to replace it.");

                for (const String & contained_name : part_file_names)
                {
                    if (contained_name == file_name)
                        continue;

                    MergeTreePartInfo contained_part_info;
                    if (!MergeTreePartInfo::tryParsePartName(contained_name, &contained_part_info))
                        continue;

                    if (part->info.contains(contained_part_info))
                    {
                        LOG_ERROR(log, "Found part " << full_path + contained_name);
                        ++contained_parts;
                    }
                }

                if (contained_parts >= 2)
                {
                    LOG_ERROR(log, "Considering to remove broken part " << full_path + file_name << " because it covers at least 2 other parts");
                    broken_parts_to_remove.push_back(part);
                }
                else
                {
                    LOG_ERROR(log, "Detaching broken part " << full_path + file_name
                        << " because it covers less than 2 parts. You need to resolve this manually");
                    broken_parts_to_detach.push_back(part);
                    ++suspicious_broken_parts;
                }
            }

            continue;
        }

        part->modification_time = Poco::File(full_path + file_name).getLastModified().epochTime();

        data_parts.insert(part);
    }

    if (suspicious_broken_parts > settings.max_suspicious_broken_parts && !skip_sanity_checks)
        throw Exception("Suspiciously many (" + toString(suspicious_broken_parts) + ") broken parts to remove.",
            ErrorCodes::TOO_MANY_UNEXPECTED_DATA_PARTS);

    for (auto & part : broken_parts_to_remove)
        part->remove();
    for (auto & part : broken_parts_to_detach)
        part->renameAddPrefix(true, "");

    all_data_parts = data_parts;

    /// Delete from the set of current parts those parts that are covered by another part (those parts that
    /// were merged), but that for some reason are still not deleted from the filesystem.
    /// Deletion of files will be performed later in the clearOldParts() method.

    if (data_parts.size() >= 2)
    {
        DataParts::iterator prev_jt = data_parts.begin();
        DataParts::iterator curr_jt = prev_jt;
        ++curr_jt;
        while (curr_jt != data_parts.end())
        {
            /// Don't consider data parts belonging to different partitions.
            if ((*curr_jt)->info.partition_id != (*prev_jt)->info.partition_id)
            {
                ++prev_jt;
                ++curr_jt;
                continue;
            }

            if ((*curr_jt)->contains(**prev_jt))
            {
                (*prev_jt)->remove_time = (*prev_jt)->modification_time;
                data_parts.erase(prev_jt);
                prev_jt = curr_jt;
                ++curr_jt;
            }
            else if ((*prev_jt)->contains(**curr_jt))
            {
                (*curr_jt)->remove_time = (*curr_jt)->modification_time;
                data_parts.erase(curr_jt++);
            }
            else
            {
                ++prev_jt;
                ++curr_jt;
            }
        }
    }

    calculateColumnSizesImpl();

    LOG_DEBUG(log, "Loaded data parts (" << data_parts.size() << " items)");
}


/// Is the part directory old.
/// True if its modification time and the modification time of all files inside it is less then threshold.
/// (Only files on the first level of nesting are considered).
static bool isOldPartDirectory(Poco::File & directory, time_t threshold)
{
    if (directory.getLastModified().epochTime() >= threshold)
        return false;

    Poco::DirectoryIterator end;
    for (Poco::DirectoryIterator it(directory); it != end; ++it)
        if (it->getLastModified().epochTime() >= threshold)
            return false;

    return true;
}


void MergeTreeData::clearOldTemporaryDirectories(ssize_t custom_directories_lifetime_seconds)
{
    /// If the method is already called from another thread, then we don't need to do anything.
    std::unique_lock<std::mutex> lock(clear_old_temporary_directories_mutex, std::defer_lock);
    if (!lock.try_lock())
        return;

    time_t current_time = time(nullptr);
    ssize_t deadline = (custom_directories_lifetime_seconds >= 0)
        ? current_time - custom_directories_lifetime_seconds
        : current_time - settings.temporary_directories_lifetime;

    /// Delete temporary directories older than a day.
    Poco::DirectoryIterator end;
    for (Poco::DirectoryIterator it{full_path}; it != end; ++it)
    {
        if (startsWith(it.name(), "tmp"))
        {
            Poco::File tmp_dir(full_path + it.name());

            try
            {
                if (tmp_dir.isDirectory() && isOldPartDirectory(tmp_dir, deadline))
                {
                    LOG_WARNING(log, "Removing temporary directory " << full_path << it.name());
                    Poco::File(full_path + it.name()).remove(true);
                }
            }
            catch (const Poco::FileNotFoundException &)
            {
                /// If the file is already deleted, do nothing.
            }
        }
    }
}


MergeTreeData::DataPartsVector MergeTreeData::grabOldParts()
{
    DataPartsVector res;

    /// If the method is already called from another thread, then we don't need to do anything.
    std::unique_lock<std::mutex> lock(grab_old_parts_mutex, std::defer_lock);
    if (!lock.try_lock())
        return res;

    time_t now = time(nullptr);

    {
        std::lock_guard<std::mutex> lock_all_parts(all_data_parts_mutex);

        for (auto it = all_data_parts.begin(); it != all_data_parts.end();)
        {
            if (it->unique() && /// After this ref_count cannot increase.
                (*it)->remove_time < now &&
                now - (*it)->remove_time > settings.old_parts_lifetime)
            {
                res.push_back(*it);
                all_data_parts.erase(it++);
            }
            else
                ++it;
        }
    }

    if (!res.empty())
        LOG_TRACE(log, "Found " << res.size() << " old parts to remove.");

    return res;
}


void MergeTreeData::addOldParts(const MergeTreeData::DataPartsVector & parts)
{
    std::lock_guard<std::mutex> lock(all_data_parts_mutex);
    all_data_parts.insert(parts.begin(), parts.end());
}

void MergeTreeData::clearOldParts()
{
    auto parts_to_remove = grabOldParts();

    for (const DataPartPtr & part : parts_to_remove)
    {
        LOG_DEBUG(log, "Removing part " << part->name);
        part->remove();
    }
}

void MergeTreeData::setPath(const String & new_full_path, bool move_data)
{
    if (move_data)
    {
        if (Poco::File{new_full_path}.exists())
            throw Exception{
                "Target path already exists: " + new_full_path,
                /// @todo existing target can also be a file, not directory
                ErrorCodes::DIRECTORY_ALREADY_EXISTS
            };
        Poco::File(full_path).renameTo(new_full_path);
        /// If we don't need to move the data, it means someone else has already moved it.
        /// We hope that he has also reset the caches.
        context.resetCaches();
    }

    full_path = new_full_path;
}

void MergeTreeData::dropAllData()
{
    LOG_TRACE(log, "dropAllData: waiting for locks.");

    std::lock_guard<std::mutex> lock(data_parts_mutex);
    std::lock_guard<std::mutex> lock_all(all_data_parts_mutex);

    LOG_TRACE(log, "dropAllData: removing data from memory.");

    data_parts.clear();
    all_data_parts.clear();
    column_sizes.clear();

    context.resetCaches();

    LOG_TRACE(log, "dropAllData: removing data from filesystem.");

    Poco::File(full_path).remove(true);

    LOG_TRACE(log, "dropAllData: done.");
}

namespace
{

/// If true, then in order to ALTER the type of the column from the type from to the type to
/// we don't need to rewrite the data, we only need to update metadata and columns.txt in part directories.
/// The function works for Arrays and Nullables of the same structure.
bool isMetadataOnlyConversion(const IDataType * from, const IDataType * to)
{
    if (from->getName() == to->getName())
        return true;

    static const std::unordered_multimap<std::type_index, const std::type_info &> ALLOWED_CONVERSIONS =
        {
            { typeid(DataTypeEnum8),    typeid(DataTypeEnum8)    },
            { typeid(DataTypeEnum8),    typeid(DataTypeInt8)     },
            { typeid(DataTypeEnum16),   typeid(DataTypeEnum16)   },
            { typeid(DataTypeEnum16),   typeid(DataTypeInt16)    },
            { typeid(DataTypeDateTime), typeid(DataTypeUInt32)   },
            { typeid(DataTypeUInt32),   typeid(DataTypeDateTime) },
            { typeid(DataTypeDate),     typeid(DataTypeUInt16)   },
            { typeid(DataTypeUUID),     typeid(DataTypeUUID)     },
            { typeid(DataTypeUInt16),   typeid(DataTypeDate)     },
        };

    while (true)
    {
        auto it_range = ALLOWED_CONVERSIONS.equal_range(typeid(*from));
        for (auto it = it_range.first; it != it_range.second; ++it)
        {
            if (it->second == typeid(*to))
                return true;
        }

        const auto * arr_from = typeid_cast<const DataTypeArray *>(from);
        const auto * arr_to = typeid_cast<const DataTypeArray *>(to);
        if (arr_from && arr_to)
        {
            from = arr_from->getNestedType().get();
            to = arr_to->getNestedType().get();
            continue;
        }

        const auto * nullable_from = typeid_cast<const DataTypeNullable *>(from);
        const auto * nullable_to = typeid_cast<const DataTypeNullable *>(to);
        if (nullable_from && nullable_to)
        {
            from = nullable_from->getNestedType().get();
            to = nullable_to->getNestedType().get();
            continue;
        }

        return false;
    }
}

}

void MergeTreeData::checkAlter(const AlterCommands & commands)
{
    /// Check that needed transformations can be applied to the list of columns without considering type conversions.
    auto new_columns = *columns;
    auto new_materialized_columns = materialized_columns;
    auto new_alias_columns = alias_columns;
    auto new_column_defaults = column_defaults;
    commands.apply(new_columns, new_materialized_columns, new_alias_columns, new_column_defaults);

    checkNoMultidimensionalArrays(new_columns, /* attach = */ false);
    checkNoMultidimensionalArrays(new_materialized_columns, /* attach = */ false);

    /// Set of columns that shouldn't be altered.
    NameSet columns_alter_forbidden;

    /// Primary or partition key columns can be ALTERed only if they are used in the key as-is
    /// (and not as a part of some expression) and if the ALTER only affects column metadata.
    NameSet columns_alter_metadata_only;

    auto add_key_columns = [&](const ExpressionActionsPtr & expr)
    {
        if (!expr)
            return;

        for (const ExpressionAction & action : expr->getActions())
        {
            auto action_columns = action.getNeededColumns();
            columns_alter_forbidden.insert(action_columns.begin(), action_columns.end());
        }
        for (const String & col : expr->getRequiredColumns())
            columns_alter_metadata_only.insert(col);
    };

    add_key_columns(partition_expr);
    add_key_columns(primary_expr);
    /// We don't process sampling_expression separately because it must be among the primary key columns.

    if (!merging_params.sign_column.empty())
        columns_alter_forbidden.insert(merging_params.sign_column);

    std::map<String, const IDataType *> old_types;
    for (const auto & column : *columns)
    {
        old_types.emplace(column.name, column.type.get());
    }

    for (const AlterCommand & command : commands)
    {
        if (columns_alter_forbidden.count(command.column_name))
            throw Exception("trying to ALTER key column " + command.column_name, ErrorCodes::ILLEGAL_COLUMN);

        if (columns_alter_metadata_only.count(command.column_name))
        {
            if (command.type == AlterCommand::MODIFY_COLUMN)
            {
                auto it = old_types.find(command.column_name);
                if (it != old_types.end() && isMetadataOnlyConversion(it->second, command.data_type.get()))
                    continue;
            }

            throw Exception(
                    "ALTER of key column " + command.column_name + " must be metadata-only",
                    ErrorCodes::ILLEGAL_COLUMN);
        }
    }

    /// Check that type conversions are possible.
    ExpressionActionsPtr unused_expression;
    NameToNameMap unused_map;
    bool unused_bool;

    /// augment plain columns with materialized columns for convert expression creation
    new_columns.insert(std::end(new_columns),
        std::begin(new_materialized_columns), std::end(new_materialized_columns));

    createConvertExpression(nullptr, getColumnsList(), new_columns, unused_expression, unused_map, unused_bool);
}

void MergeTreeData::createConvertExpression(const DataPartPtr & part, const NamesAndTypesList & old_columns, const NamesAndTypesList & new_columns,
    ExpressionActionsPtr & out_expression, NameToNameMap & out_rename_map, bool & out_force_update_metadata) const
{
    out_expression = nullptr;
    out_rename_map = {};
    out_force_update_metadata = false;

    using NameToType = std::map<String, const IDataType *>;
    NameToType new_types;
    for (const NameAndTypePair & column : new_columns)
        new_types.emplace(column.name, column.type.get());

    /// The number of columns in each Nested structure. Columns not belonging to Nested structure will also be
    /// in this map, but they won't interfere with the computation.
    std::map<String, size_t> nested_table_counts;
    for (const NameAndTypePair & column : old_columns)
        ++nested_table_counts[DataTypeNested::extractNestedTableName(column.name)];

    /// For every column that need to be converted: source column name, column name of calculated expression for conversion.
    std::vector<std::pair<String, String>> conversions;

    for (const NameAndTypePair & column : old_columns)
    {
        if (!new_types.count(column.name))
        {
            bool is_nullable = column.type.get()->isNullable();

            if (!part || part->hasColumnFiles(column.name))
            {
                /// The column must be deleted.
                const IDataType * observed_type;
                if (is_nullable)
                {
                    const DataTypeNullable & nullable_type = static_cast<const DataTypeNullable &>(*column.type);
                    observed_type = nullable_type.getNestedType().get();
                }
                else
                    observed_type = column.type.get();

                String escaped_column = escapeForFileName(column.name);
                out_rename_map[escaped_column + ".bin"] = "";
                out_rename_map[escaped_column + ".mrk"] = "";

                if (is_nullable)
                {
                    out_rename_map[escaped_column + ".null.bin"] = "";
                    out_rename_map[escaped_column + ".null.mrk"] = "";
                }

                /// If the column is an array or the last column of nested structure, we must delete the
                /// sizes file.
                if (typeid_cast<const DataTypeArray *>(observed_type))
                {
                    String nested_table = DataTypeNested::extractNestedTableName(column.name);
                    /// If it was the last column referencing these .size0 files, delete them.
                    if (!--nested_table_counts[nested_table])
                    {
                        String escaped_nested_table = escapeForFileName(nested_table);
                        out_rename_map[escaped_nested_table + ".size0.bin"] = "";
                        out_rename_map[escaped_nested_table + ".size0.mrk"] = "";
                    }
                }
            }
        }
        else
        {
            const auto * new_type = new_types[column.name];
            const String new_type_name = new_type->getName();
            const auto * old_type = column.type.get();

            if (new_type_name != old_type->getName() && (!part || part->hasColumnFiles(column.name)))
            {
                if (isMetadataOnlyConversion(old_type, new_type))
                {
                    out_force_update_metadata = true;
                    continue;
                }

                /// Need to modify column type.
                if (!out_expression)
                    out_expression = std::make_shared<ExpressionActions>(NamesAndTypesList(), context.getSettingsRef());

                out_expression->addInput(ColumnWithTypeAndName(nullptr, column.type, column.name));

                Names out_names;

                /// @todo invent the name more safely
                const auto new_type_name_column = '#' + new_type_name + "_column";
                out_expression->add(ExpressionAction::addColumn(
                    { DataTypeString().createConstColumn(1, new_type_name), std::make_shared<DataTypeString>(), new_type_name_column }));

                const FunctionPtr & function = FunctionFactory::instance().get("CAST", context);
                out_expression->add(ExpressionAction::applyFunction(
                    function, Names{column.name, new_type_name_column}), out_names);

                out_expression->add(ExpressionAction::removeColumn(new_type_name_column));
                out_expression->add(ExpressionAction::removeColumn(column.name));

                conversions.emplace_back(column.name, out_names.at(0));

            }
        }
    }

    if (!conversions.empty())
    {
        /// Give proper names for temporary columns with conversion results.

        NamesWithAliases projection;
        projection.reserve(conversions.size());

        for (const auto & source_and_expression : conversions)
        {
            String converting_column_name = source_and_expression.first + " converting";
            projection.emplace_back(source_and_expression.second, converting_column_name);

            const String escaped_converted_column = escapeForFileName(converting_column_name);
            const String escaped_source_column = escapeForFileName(source_and_expression.first);

            /// After conversion, we need to rename temporary files into original.
            out_rename_map[escaped_converted_column + ".bin"] = escaped_source_column + ".bin";
            out_rename_map[escaped_converted_column + ".mrk"] = escaped_source_column + ".mrk";

            const IDataType * new_type = new_types[source_and_expression.first];

            /// NOTE Sizes of arrays are not updated during conversion.

            /// Information on how to update the null map if it is a nullable column.
            if (new_type->isNullable())
            {
                out_rename_map[escaped_converted_column + ".null.bin"] = escaped_source_column + ".null.bin";
                out_rename_map[escaped_converted_column + ".null.mrk"] = escaped_source_column + ".null.mrk";
            }
        }

        out_expression->add(ExpressionAction::project(projection));
    }

    if (part && !out_rename_map.empty())
    {
        WriteBufferFromOwnString out;
        out << "Will rename ";
        bool first = true;
        for (const auto & from_to : out_rename_map)
        {
            if (!first)
                out << ", ";
            first = false;
            out << from_to.first << " to " << from_to.second;
        }
        out << " in part " << part->name;
        LOG_DEBUG(log, out.str());
    }
}

MergeTreeData::AlterDataPartTransactionPtr MergeTreeData::alterDataPart(
    const DataPartPtr & part,
    const NamesAndTypesList & new_columns,
    const ASTPtr & new_primary_key,
    bool skip_sanity_checks)
{
    ExpressionActionsPtr expression;
    AlterDataPartTransactionPtr transaction(new AlterDataPartTransaction(part)); /// Blocks changes to the part.
    bool force_update_metadata;
    createConvertExpression(part, part->columns, new_columns, expression, transaction->rename_map, force_update_metadata);

    size_t num_files_to_modify = transaction->rename_map.size();
    size_t num_files_to_remove = 0;

    for (const auto & from_to : transaction->rename_map)
        if (from_to.second.empty())
            ++num_files_to_remove;

    if (!skip_sanity_checks
        && (num_files_to_modify > settings.max_files_to_modify_in_alter_columns
            || num_files_to_remove > settings.max_files_to_remove_in_alter_columns))
    {
        transaction->clear();

        const bool forbidden_because_of_modify = num_files_to_modify > settings.max_files_to_modify_in_alter_columns;

        std::stringstream exception_message;
        exception_message
            << "Suspiciously many ("
            << (forbidden_because_of_modify ? num_files_to_modify : num_files_to_remove)
            << ") files (";

        bool first = true;
        for (const auto & from_to : transaction->rename_map)
        {
            if (!first)
                exception_message << ", ";
            if (forbidden_because_of_modify)
            {
                exception_message << "from `" << from_to.first << "' to `" << from_to.second << "'";
                first = false;
            }
            else if (from_to.second.empty())
            {
                exception_message << "`" << from_to.first << "'";
                first = false;
            }
        }

        exception_message
            << ") need to be "
            << (forbidden_because_of_modify ? "modified" : "removed")
            << " in part " << part->name << " of table at " << full_path << ". Aborting just in case."
            << " If it is not an error, you could increase merge_tree/"
            << (forbidden_because_of_modify ? "max_files_to_modify_in_alter_columns" : "max_files_to_remove_in_alter_columns")
            << " parameter in configuration file (current value: "
            << (forbidden_because_of_modify ? settings.max_files_to_modify_in_alter_columns : settings.max_files_to_remove_in_alter_columns)
            << ")";

        throw Exception(exception_message.str(), ErrorCodes::TABLE_DIFFERS_TOO_MUCH);
    }

    DataPart::Checksums add_checksums;

    /// Update primary key if needed.
    size_t new_primary_key_file_size{};
    MergeTreeDataPartChecksum::uint128 new_primary_key_hash{};

    if (new_primary_key.get() != primary_expr_ast.get())
    {
        ExpressionActionsPtr new_primary_expr = ExpressionAnalyzer(new_primary_key, context, nullptr, new_columns).getActions(true);
        Block new_primary_key_sample = new_primary_expr->getSampleBlock();
        size_t new_key_size = new_primary_key_sample.columns();

        Columns new_index(new_key_size);

        /// Copy the existing primary key columns. Fill new columns with default values.
        /// NOTE default expressions are not supported.

        ssize_t prev_position_of_existing_column = -1;
        for (size_t i = 0; i < new_key_size; ++i)
        {
            const String & column_name = new_primary_key_sample.safeGetByPosition(i).name;

            if (primary_key_sample.has(column_name))
            {
                ssize_t position_of_existing_column = primary_key_sample.getPositionByName(column_name);

                if (position_of_existing_column < prev_position_of_existing_column)
                    throw Exception("Permuting of columns of primary key is not supported", ErrorCodes::BAD_ARGUMENTS);

                new_index[i] = part->index.at(position_of_existing_column);
                prev_position_of_existing_column = position_of_existing_column;
            }
            else
            {
                const IDataType & type = *new_primary_key_sample.safeGetByPosition(i).type;
                new_index[i] = type.createConstColumn(part->size, type.getDefault())->convertToFullColumnIfConst();
            }
        }

        if (prev_position_of_existing_column == -1)
            throw Exception("No common columns while modifying primary key", ErrorCodes::BAD_ARGUMENTS);

        String index_tmp_path = full_path + part->name + "/primary.idx.tmp";
        WriteBufferFromFile index_file(index_tmp_path);
        HashingWriteBuffer index_stream(index_file);

        for (size_t i = 0, size = part->size; i < size; ++i)
            for (size_t j = 0; j < new_key_size; ++j)
                new_primary_key_sample.getByPosition(j).type.get()->serializeBinary(*new_index[j].get(), i, index_stream);

        transaction->rename_map["primary.idx.tmp"] = "primary.idx";

        index_stream.next();
        new_primary_key_file_size = index_stream.count();
        new_primary_key_hash = index_stream.getHash();
    }

    if (transaction->rename_map.empty() && !force_update_metadata)
    {
        transaction->clear();
        return nullptr;
    }

    /// Apply the expression and write the result to temporary files.
    if (expression)
    {
        MarkRanges ranges{MarkRange(0, part->size)};
        BlockInputStreamPtr part_in = std::make_shared<MergeTreeBlockInputStream>(
            *this, part, DEFAULT_MERGE_BLOCK_SIZE, 0, 0, expression->getRequiredColumns(), ranges,
            false, nullptr, "", false, 0, DBMS_DEFAULT_BUFFER_SIZE, false);

        auto compression_method = this->context.chooseCompressionMethod(
            part->size_in_bytes,
            static_cast<double>(part->size_in_bytes) / this->getTotalActiveSizeInBytes());
        ExpressionBlockInputStream in(part_in, expression);

        /** Don't write offsets for arrays, because ALTER never change them
         *  (MODIFY COLUMN could only change types of elements but never modify array sizes).
          * Also note that they does not participate in 'rename_map'.
          * Also note, that for columns, that are parts of Nested,
          *  temporary column name ('converting_column_name') created in 'createConvertExpression' method
          *  will have old name of shared offsets for arrays.
          */
        MergedColumnOnlyOutputStream out(*this, full_path + part->name + '/', true, compression_method, true /* skip_offsets */);

        in.readPrefix();
        out.writePrefix();

        while (Block b = in.read())
            out.write(b);

        in.readSuffix();
        add_checksums = out.writeSuffixAndGetChecksums();
    }

    /// Update the checksums.
    DataPart::Checksums new_checksums = part->checksums;
    for (auto it : transaction->rename_map)
    {
        if (it.second.empty())
            new_checksums.files.erase(it.first);
        else
            new_checksums.files[it.second] = add_checksums.files[it.first];
    }

    if (new_primary_key_file_size)
    {
        new_checksums.files["primary.idx"].file_size = new_primary_key_file_size;
        new_checksums.files["primary.idx"].file_hash = new_primary_key_hash;
    }

    /// Write the checksums to the temporary file.
    if (!part->checksums.empty())
    {
        transaction->new_checksums = new_checksums;
        WriteBufferFromFile checksums_file(full_path + part->name + "/checksums.txt.tmp", 4096);
        new_checksums.write(checksums_file);
        transaction->rename_map["checksums.txt.tmp"] = "checksums.txt";
    }

    /// Write the new column list to the temporary file.
    {
        transaction->new_columns = new_columns.filter(part->columns.getNames());
        WriteBufferFromFile columns_file(full_path + part->name + "/columns.txt.tmp", 4096);
        transaction->new_columns.writeText(columns_file);
        transaction->rename_map["columns.txt.tmp"] = "columns.txt";
    }

    return transaction;
}

void MergeTreeData::AlterDataPartTransaction::commit()
{
    if (!data_part)
        return;
    try
    {
        std::unique_lock<std::shared_mutex> lock(data_part->columns_lock);

        String path = data_part->storage.full_path + data_part->name + "/";

        /// NOTE: checking that a file exists before renaming or deleting it
        /// is justified by the fact that, when converting an ordinary column
        /// to a nullable column, new files are created which did not exist
        /// before, i.e. they do not have older versions.

        /// 1) Rename the old files.
        for (auto it : rename_map)
        {
            String name = it.second.empty() ? it.first : it.second;
            Poco::File file{path + name};
            if (file.exists())
                file.renameTo(path + name + ".tmp2");
        }

        /// 2) Move new files in the place of old and update the metadata in memory.
        for (auto it : rename_map)
        {
            if (!it.second.empty())
                Poco::File{path + it.first}.renameTo(path + it.second);
        }

        auto & mutable_part = const_cast<DataPart &>(*data_part);
        mutable_part.checksums = new_checksums;
        mutable_part.columns = new_columns;

        /// 3) Delete the old files.
        for (auto it : rename_map)
        {
            String name = it.second.empty() ? it.first : it.second;
            Poco::File file{path + name + ".tmp2"};
            if (file.exists())
                file.remove();
        }

        mutable_part.size_in_bytes = MergeTreeData::DataPart::calcTotalSize(path);

        /// TODO: we can skip resetting caches when the column is added.
        data_part->storage.context.resetCaches();

        clear();
    }
    catch (...)
    {
        /// Don't delete temporary files in the destructor in case something went wrong.
        clear();
        throw;
    }
}

MergeTreeData::AlterDataPartTransaction::~AlterDataPartTransaction()
{
    try
    {
        if (!data_part)
            return;

        LOG_WARNING(data_part->storage.log, "Aborting ALTER of part " << data_part->relative_path);

        String path = data_part->getFullPath();
        for (auto it : rename_map)
        {
            if (!it.second.empty())
            {
                try
                {
                    Poco::File file(path + it.first);
                    if (file.exists())
                        file.remove();
                }
                catch (Poco::Exception & e)
                {
                    LOG_WARNING(data_part->storage.log, "Can't remove " << path + it.first << ": " << e.displayText());
                }
            }
        }
    }
    catch (...)
    {
        tryLogCurrentException(__PRETTY_FUNCTION__);
    }
}


void MergeTreeData::renameTempPartAndAdd(MutableDataPartPtr & part, SimpleIncrement * increment, Transaction * out_transaction)
{
    auto removed = renameTempPartAndReplace(part, increment, out_transaction);
    if (!removed.empty())
        throw Exception("Added part " + part->name + " covers " + toString(removed.size())
            + " existing part(s) (including " + removed[0]->name + ")", ErrorCodes::LOGICAL_ERROR);
}

MergeTreeData::DataPartsVector MergeTreeData::renameTempPartAndReplace(
    MutableDataPartPtr & part, SimpleIncrement * increment, Transaction * out_transaction)
{
    if (out_transaction && out_transaction->data)
        throw Exception("Using the same MergeTreeData::Transaction for overlapping transactions is invalid", ErrorCodes::LOGICAL_ERROR);

    DataPartsVector replaced;
    {
        std::lock_guard<std::mutex> lock(data_parts_mutex);

        /** It is important that obtaining new block number and adding that block to parts set is done atomically.
          * Otherwise there is race condition - merge of blocks could happen in interval that doesn't yet contain new part.
          */
        if (increment)
            part->info.min_block = part->info.max_block = increment->get();

        String new_name = MergeTreePartInfo::getPartName(
                part->getMinDate(), part->getMaxDate(), part->info.min_block, part->info.max_block, part->info.level);

        LOG_TRACE(log, "Renaming temporary part " << part->relative_path << " to " << new_name << ".");

        if (data_parts.count(part))
            throw Exception("Part " + new_name + " already exists", ErrorCodes::DUPLICATE_DATA_PART);

        bool in_all_data_parts;
        {
            std::lock_guard<std::mutex> lock_all(all_data_parts_mutex);
            in_all_data_parts = all_data_parts.count(part) != 0;
        }
        /// New part can be removed from data_parts but not from filesystem and ZooKeeper
        if (in_all_data_parts)
            clearOldPartsAndRemoveFromZK();

        /// Rename the part.
        part->renameTo(new_name);
        part->is_temp = false;
        part->name = new_name;

        bool obsolete = false; /// Is the part covered by some other part?

        /// Parts contained in the part are consecutive in data_parts, intersecting the insertion place
        /// for the part itself.
        auto it = data_parts.lower_bound(part);
        /// Go to the left.
        while (it != data_parts.begin())
        {
            --it;
            if (!part->contains(**it))
            {
                if ((*it)->contains(*part))
                    obsolete = true;
                ++it;
                break;
            }
            replaced.push_back(*it);
            (*it)->remove_time = time(nullptr);
            removePartContributionToColumnSizes(*it);
            data_parts.erase(it++); /// Yes, ++, not --.
        }
        std::reverse(replaced.begin(), replaced.end()); /// Parts must be in ascending order.
        /// Go to the right.
        while (it != data_parts.end())
        {
            if (!part->contains(**it))
            {
                if ((*it)->name == part->name || (*it)->contains(*part))
                    obsolete = true;
                break;
            }
            replaced.push_back(*it);
            (*it)->remove_time = time(nullptr);
            removePartContributionToColumnSizes(*it);
            data_parts.erase(it++);
        }

        if (obsolete)
        {
            LOG_WARNING(log, "Obsolete part " << part->name << " added");
            part->remove_time = time(nullptr);
        }
        else
        {
            data_parts.insert(part);
            addPartContributionToColumnSizes(part);
        }

        {
            std::lock_guard<std::mutex> lock_all(all_data_parts_mutex);
            all_data_parts.insert(part);
        }
    }

    if (out_transaction)
    {
        out_transaction->data = this;
        out_transaction->parts_to_add_on_rollback = replaced;
        out_transaction->parts_to_remove_on_rollback = DataPartsVector(1, part);
    }

    return replaced;
}

void MergeTreeData::replaceParts(const DataPartsVector & remove, const DataPartsVector & add, bool clear_without_timeout)
{
    std::lock_guard<std::mutex> lock(data_parts_mutex);

    for (const DataPartPtr & part : remove)
    {
        part->remove_time = clear_without_timeout ? 0 : time(nullptr);

        if (data_parts.erase(part))
            removePartContributionToColumnSizes(part);
    }

    for (const DataPartPtr & part : add)
    {
        if (data_parts.insert(part).second)
            addPartContributionToColumnSizes(part);
    }
}

void MergeTreeData::attachPart(const DataPartPtr & part)
{
    std::lock_guard<std::mutex> lock(data_parts_mutex);
    std::lock_guard<std::mutex> lock_all(all_data_parts_mutex);

    if (!all_data_parts.insert(part).second)
        throw Exception("Part " + part->name + " is already attached", ErrorCodes::DUPLICATE_DATA_PART);

    data_parts.insert(part);
    addPartContributionToColumnSizes(part);
}

void MergeTreeData::renameAndDetachPart(const DataPartPtr & part, const String & prefix, bool restore_covered, bool move_to_detached)
{
    LOG_INFO(log, "Renaming " << part->relative_path << " to " << prefix << part->name << " and detaching it.");

    std::lock_guard<std::mutex> lock(data_parts_mutex);
    std::lock_guard<std::mutex> lock_all(all_data_parts_mutex);

    if (!all_data_parts.erase(part))
        throw Exception("No such data part", ErrorCodes::NO_SUCH_DATA_PART);

    removePartContributionToColumnSizes(part);
    data_parts.erase(part);
    if (move_to_detached || !prefix.empty())
        part->renameAddPrefix(move_to_detached, prefix);

    if (restore_covered)
    {
        auto it = all_data_parts.lower_bound(part);
        Strings restored;
        bool error = false;

        Int64 pos = part->info.min_block;

        if (it != all_data_parts.begin())
        {
            --it;
            if (part->contains(**it))
            {
                if ((*it)->info.min_block != part->info.min_block)
                    error = true;
                data_parts.insert(*it);
                addPartContributionToColumnSizes(*it);
                pos = (*it)->info.max_block + 1;
                restored.push_back((*it)->name);
            }
            else
                error = true;
            ++it;
        }
        else
            error = true;

        for (; it != all_data_parts.end() && part->contains(**it); ++it)
        {
            if ((*it)->info.min_block < pos)
                continue;
            if ((*it)->info.min_block > pos)
                error = true;
            data_parts.insert(*it);
            addPartContributionToColumnSizes(*it);
            pos = (*it)->info.max_block + 1;
            restored.push_back((*it)->name);
        }

        if (pos != part->info.max_block + 1)
            error = true;

        for (const String & name : restored)
        {
            LOG_INFO(log, "Activated part " << name);
        }

        if (error)
            LOG_ERROR(log, "The set of parts restored in place of " << part->name << " looks incomplete. There might or might not be a data loss.");
    }
}

void MergeTreeData::detachPartInPlace(const DataPartPtr & part)
{
    renameAndDetachPart(part, "", false, false);
}

MergeTreeData::DataParts MergeTreeData::getDataParts() const
{
    std::lock_guard<std::mutex> lock(data_parts_mutex);
    return data_parts;
}

MergeTreeData::DataPartsVector MergeTreeData::getDataPartsVector() const
{
    std::lock_guard<std::mutex> lock(data_parts_mutex);
    return DataPartsVector(std::begin(data_parts), std::end(data_parts));
}

size_t MergeTreeData::getTotalActiveSizeInBytes() const
{
    std::lock_guard<std::mutex> lock(data_parts_mutex);

    size_t res = 0;
    for (auto & part : data_parts)
        res += part->size_in_bytes;

    return res;
}

MergeTreeData::DataParts MergeTreeData::getAllDataParts() const
{
    std::lock_guard<std::mutex> lock(all_data_parts_mutex);
    return all_data_parts;
}

size_t MergeTreeData::getMaxPartsCountForPartition() const
{
    std::lock_guard<std::mutex> lock(data_parts_mutex);

    size_t res = 0;
    size_t cur_count = 0;
    const String * cur_partition_id = nullptr;

    for (const auto & part : data_parts)
    {
        if (cur_partition_id && part->info.partition_id == *cur_partition_id)
        {
            ++cur_count;
        }
        else
        {
            cur_partition_id = &part->info.partition_id;
            cur_count = 1;
        }

        res = std::max(res, cur_count);
    }

    return res;
}


void MergeTreeData::delayInsertIfNeeded(Poco::Event * until)
{
    const size_t parts_count = getMaxPartsCountForPartition();
    if (parts_count < settings.parts_to_delay_insert)
        return;

    if (parts_count >= settings.parts_to_throw_insert)
    {
        ProfileEvents::increment(ProfileEvents::RejectedInserts);
        throw Exception("Too much parts. Merges are processing significantly slower than inserts.", ErrorCodes::TOO_MUCH_PARTS);
    }

    const size_t max_k = settings.parts_to_throw_insert - settings.parts_to_delay_insert; /// always > 0
    const size_t k = 1 + parts_count - settings.parts_to_delay_insert; /// from 1 to max_k
    const double delay_milliseconds = ::pow(settings.max_delay_to_insert * 1000, static_cast<double>(k) / max_k);

    ProfileEvents::increment(ProfileEvents::DelayedInserts);
    ProfileEvents::increment(ProfileEvents::DelayedInsertsMilliseconds, delay_milliseconds);

    CurrentMetrics::Increment metric_increment(CurrentMetrics::DelayedInserts);

    LOG_INFO(log, "Delaying inserting block by "
        << std::fixed << std::setprecision(4) << delay_milliseconds << " ms. because there are " << parts_count << " parts");

    if (until)
        until->tryWait(delay_milliseconds);
    else
        std::this_thread::sleep_for(std::chrono::milliseconds(static_cast<size_t>(delay_milliseconds)));
}

MergeTreeData::DataPartPtr MergeTreeData::getActiveContainingPart(const String & part_name)
{
    auto part_info = MergeTreePartInfo::fromPartName(part_name);

    std::lock_guard<std::mutex> lock(data_parts_mutex);

    /// The part can be covered only by the previous or the next one in data_parts.
    auto it = data_parts.lower_bound(part_info);

    if (it != data_parts.end())
    {
        if ((*it)->name == part_name)
            return *it;
        if ((*it)->info.contains(part_info))
            return *it;
    }

    if (it != data_parts.begin())
    {
        --it;
        if ((*it)->info.contains(part_info))
            return *it;
    }

    return nullptr;
}

MergeTreeData::DataPartPtr MergeTreeData::getPartIfExists(const String & part_name)
{
    auto part_info = MergeTreePartInfo::fromPartName(part_name);

    std::lock_guard<std::mutex> lock(all_data_parts_mutex);
    auto it = all_data_parts.lower_bound(part_info);
    if (it != all_data_parts.end() && (*it)->name == part_name)
        return *it;

    return nullptr;
}

MergeTreeData::DataPartPtr MergeTreeData::getShardedPartIfExists(const String & part_name, size_t shard_no)
{
    const MutableDataPartPtr & part_from_shard = per_shard_data_parts.at(shard_no);

    if (part_from_shard->name == part_name)
        return part_from_shard;

    return nullptr;
}

MergeTreeData::MutableDataPartPtr MergeTreeData::loadPartAndFixMetadata(const String & relative_path)
{
    MutableDataPartPtr part = std::make_shared<DataPart>(*this, Poco::Path(relative_path).getFileName());
    part->relative_path = relative_path;
    String full_part_path = part->getFullPath();

    /// Earlier the list of columns was written incorrectly. Delete it and re-create.
    if (Poco::File(full_part_path + "columns.txt").exists())
        Poco::File(full_part_path + "columns.txt").remove();

<<<<<<< HEAD
    part->loadColumnsChecksumsIndex(false, true);
=======
    part->loadColumnsChecksumsIndexes(false, true);
>>>>>>> 392b59a2
    part->modification_time = Poco::File(full_part_path).getLastModified().epochTime();

    /// If the checksums file is not present, calculate the checksums and write them to disk.
    /// Check the data while we are at it.
    if (part->checksums.empty())
    {
        MergeTreePartChecker::Settings settings;
        settings.setIndexGranularity(index_granularity);
        settings.setRequireColumnFiles(true);
        MergeTreePartChecker::checkDataPart(full_part_path, settings, primary_key_data_types, &part->checksums);

        {
            WriteBufferFromFile out(full_part_path + "checksums.txt.tmp", 4096);
            part->checksums.write(out);
        }

        Poco::File(full_part_path + "checksums.txt.tmp").renameTo(full_part_path + "checksums.txt");
    }

    return part;
}


void MergeTreeData::calculateColumnSizesImpl()
{
    column_sizes.clear();

    for (const auto & part : data_parts)
        addPartContributionToColumnSizes(part);
}

void MergeTreeData::addPartContributionToColumnSizes(const DataPartPtr & part)
{
    const auto & files = part->checksums.files;

    /// TODO This method doesn't take into account columns with multiple files.
    for (const auto & column : getColumnsList())
    {
        const auto escaped_name = escapeForFileName(column.name);
        const auto bin_file_name = escaped_name + ".bin";
        const auto mrk_file_name = escaped_name + ".mrk";

        ColumnSize & column_size = column_sizes[column.name];

        if (files.count(bin_file_name))
        {
            const auto & bin_file_checksums = files.at(bin_file_name);
            column_size.data_compressed += bin_file_checksums.file_size;
            column_size.data_uncompressed += bin_file_checksums.uncompressed_size;
        }

        if (files.count(mrk_file_name))
            column_size.marks += files.at(mrk_file_name).file_size;
    }
}

static inline void logSubtract(size_t & from, size_t value, Logger * log, const String & variable)
{
    if (value > from)
        LOG_ERROR(log, "Possibly incorrect subtraction: " << from << " - " << value << " = " << from - value << ", variable " << variable);

    from -= value;
}

void MergeTreeData::removePartContributionToColumnSizes(const DataPartPtr & part)
{
    const auto & files = part->checksums.files;

    /// TODO This method doesn't take into account columns with multiple files.
    for (const auto & column : *columns)
    {
        const auto escaped_name = escapeForFileName(column.name);
        const auto bin_file_name = escaped_name + ".bin";
        const auto mrk_file_name = escaped_name + ".mrk";

        auto & column_size = column_sizes[column.name];

        if (files.count(bin_file_name))
        {
            const auto & bin_file_checksums = files.at(bin_file_name);
            logSubtract(column_size.data_compressed, bin_file_checksums.file_size, log, bin_file_name + ".file_size");
            logSubtract(column_size.data_uncompressed, bin_file_checksums.uncompressed_size, log, bin_file_name + ".uncompressed_size");
        }

        if (files.count(mrk_file_name))
            logSubtract(column_size.marks, files.at(mrk_file_name).file_size, log, mrk_file_name + ".file_size");
    }
}


void MergeTreeData::freezePartition(const std::string & prefix, const String & with_name)
{
    LOG_DEBUG(log, "Freezing parts with prefix " + prefix);

    String clickhouse_path = Poco::Path(context.getPath()).makeAbsolute().toString();
    String shadow_path = clickhouse_path + "shadow/";
    Poco::File(shadow_path).createDirectories();
    String backup_path = shadow_path
        + (!with_name.empty()
            ? escapeForFileName(with_name)
            : toString(Increment(shadow_path + "increment.txt").get(true)))
        + "/";

    LOG_DEBUG(log, "Snapshot will be placed at " + backup_path);

    size_t parts_processed = 0;
    Poco::DirectoryIterator end;
    for (Poco::DirectoryIterator it(full_path); it != end; ++it)
    {
        if (startsWith(it.name(), prefix))
        {
            LOG_DEBUG(log, "Freezing part " << it.name());

            String part_absolute_path = it.path().absolute().toString();
            if (!startsWith(part_absolute_path, clickhouse_path))
                throw Exception("Part path " + part_absolute_path + " is not inside " + clickhouse_path, ErrorCodes::LOGICAL_ERROR);

            String backup_part_absolute_path = part_absolute_path;
            backup_part_absolute_path.replace(0, clickhouse_path.size(), backup_path);
            localBackup(part_absolute_path, backup_part_absolute_path);
            ++parts_processed;
        }
    }

    LOG_DEBUG(log, "Freezed " << parts_processed << " parts");
}

size_t MergeTreeData::getPartitionSize(const std::string & partition_id) const
{
    size_t size = 0;

    Poco::DirectoryIterator end;
    Poco::DirectoryIterator end2;

    for (Poco::DirectoryIterator it(full_path); it != end; ++it)
    {
        MergeTreePartInfo part_info;
        if (!MergeTreePartInfo::tryParsePartName(it.name(), &part_info))
            continue;
        if (part_info.partition_id != partition_id)
            continue;

        const auto part_path = it.path().absolute().toString();
        for (Poco::DirectoryIterator it2(part_path); it2 != end2; ++it2)
        {
            const auto part_file_path = it2.path().absolute().toString();
            size += Poco::File(part_file_path).getSize();
        }
    }

    return size;
}

String MergeTreeData::getPartitionIDFromQuery(const Field & partition)
{
    /// Month-partitioning specific, TODO: generalize.
    String partition_id = partition.getType() == Field::Types::UInt64
        ? toString(partition.get<UInt64>())
        : partition.safeGet<String>();

    if (partition_id.size() != 6 || !std::all_of(partition_id.begin(), partition_id.end(), isNumericASCII))
        throw Exception("Invalid partition format: " + partition_id + ". Partition should consist of 6 digits: YYYYMM",
            ErrorCodes::INVALID_PARTITION_NAME);

    return partition_id;
}

String MergeTreeData::getPartitionIDFromData(const Row & partition)
{
    /// Month-partitioning specific, TODO: generalize.
    if (partition.size() != 1)
        throw Exception("Invalid partition key size: " + toString(partition.size()), ErrorCodes::LOGICAL_ERROR);
    if (partition[0].getType() != Field::Types::UInt64)
        throw Exception(String("Invalid partition key type: ") + partition[0].getTypeName(), ErrorCodes::LOGICAL_ERROR);
    return toString(partition[0].get<UInt64>());
}

void MergeTreeData::Transaction::rollback()
{
    if (data && (!parts_to_remove_on_rollback.empty() || !parts_to_add_on_rollback.empty()))
    {
        std::stringstream ss;
        if (!parts_to_remove_on_rollback.empty())
        {
            ss << " Removing parts:";
            for (const auto & part : parts_to_remove_on_rollback)
                ss << " " << part->relative_path;
            ss << ".";
        }
        if (!parts_to_add_on_rollback.empty())
        {
            ss << " Adding parts: ";
            for (const auto & part : parts_to_add_on_rollback)
                ss << " " << part->relative_path;
            ss << ".";
        }

        LOG_DEBUG(data->log, "Undoing transaction." << ss.str());

        data->replaceParts(parts_to_remove_on_rollback, parts_to_add_on_rollback, true);

        clear();
    }
}


}<|MERGE_RESOLUTION|>--- conflicted
+++ resolved
@@ -371,11 +371,7 @@
 
         try
         {
-<<<<<<< HEAD
-            part->loadColumnsChecksumsIndex(require_part_metadata, true);
-=======
             part->loadColumnsChecksumsIndexes(require_part_metadata, true);
->>>>>>> 392b59a2
         }
         catch (const Exception & e)
         {
@@ -1587,11 +1583,7 @@
     if (Poco::File(full_part_path + "columns.txt").exists())
         Poco::File(full_part_path + "columns.txt").remove();
 
-<<<<<<< HEAD
-    part->loadColumnsChecksumsIndex(false, true);
-=======
     part->loadColumnsChecksumsIndexes(false, true);
->>>>>>> 392b59a2
     part->modification_time = Poco::File(full_part_path).getLastModified().epochTime();
 
     /// If the checksums file is not present, calculate the checksums and write them to disk.
