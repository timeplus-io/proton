#include <Interpreters/SyntaxAnalyzer.h>
#include <Interpreters/InJoinSubqueriesPreprocessor.h>
#include <Interpreters/LogicalExpressionsOptimizer.h>
#include <Interpreters/Settings.h>
#include <Interpreters/QueryAliasesVisitor.h>
#include <Interpreters/InterpreterSelectWithUnionQuery.h>
#include <Interpreters/ArrayJoinedColumnsVisitor.h>
#include <Interpreters/TranslateQualifiedNamesVisitor.h>
#include <Interpreters/Context.h>
#include <Interpreters/QueryNormalizer.h>
#include <Interpreters/ExecuteScalarSubqueriesVisitor.h>
#include <Interpreters/PredicateExpressionsOptimizer.h>
#include <Interpreters/ExternalDictionaries.h>
#include <Interpreters/OptimizeIfWithConstantConditionVisitor.h>

#include <Parsers/ASTExpressionList.h>
#include <Parsers/ASTFunction.h>
#include <Parsers/ASTLiteral.h>
#include <Parsers/ASTOrderByElement.h>
#include <Parsers/ASTSelectQuery.h>
#include <Parsers/ASTTablesInSelectQuery.h>
#include <Parsers/ParserTablesInSelectQuery.h>
#include <Parsers/parseQuery.h>
#include <Parsers/queryToString.h>

#include <DataTypes/NestedUtils.h>

#include <Core/NamesAndTypes.h>
#include <IO/WriteHelpers.h>
#include <Storages/IStorage.h>
#include <Common/typeid_cast.h>

#include <functional>


namespace DB
{

namespace ErrorCodes
{
    extern const int EMPTY_NESTED_TABLE;
    extern const int LOGICAL_ERROR;
    extern const int INVALID_JOIN_ON_EXPRESSION;
}

NameSet removeDuplicateColumns(NamesAndTypesList & columns)
{
    NameSet names;
    for (auto it = columns.begin(); it != columns.end();)
    {
        if (names.emplace(it->name).second)
            ++it;
        else
            columns.erase(it++);
    }
    return names;
}

namespace
{

using LogAST = DebugASTLog<false>; /// set to true to enable logs


/// Add columns from storage to source_columns list.
void collectSourceColumns(const ASTSelectQuery * select_query, StoragePtr storage, NamesAndTypesList & source_columns)
{
    if (storage)
    {
        auto physical_columns = storage->getColumns().getAllPhysical();
        if (source_columns.empty())
            source_columns.swap(physical_columns);
        else
            source_columns.insert(source_columns.end(), physical_columns.begin(), physical_columns.end());

        if (select_query)
        {
            const auto & storage_aliases = storage->getColumns().aliases;
            source_columns.insert(source_columns.end(), storage_aliases.begin(), storage_aliases.end());
        }
    }
}

/// Translate qualified names such as db.table.column, table.column, table_alias.column to names' normal form.
/// Expand asterisks and qualified asterisks with column names.
/// There would be columns in normal form & column aliases after translation. Column & column alias would be normalized in QueryNormalizer.
void translateQualifiedNames(ASTPtr & query, const ASTSelectQuery & select_query, const Context & context,
                             const Names & source_columns_list, const NameSet & source_columns_set,
                             const JoinedColumnsList & columns_from_joined_table)
{
    std::vector<TableWithColumnNames> tables_with_columns = getDatabaseAndTablesWithColumnNames(select_query, context);

    if (tables_with_columns.empty())
    {
        Names all_columns_name = source_columns_list;

        /// TODO: asterisk_left_columns_only probably does not work in some cases
        if (!context.getSettingsRef().asterisk_left_columns_only)
        {
            for (auto & column : columns_from_joined_table)
                all_columns_name.emplace_back(column.name_and_type.name);
        }

        tables_with_columns.emplace_back(DatabaseAndTableWithAlias{}, std::move(all_columns_name));
    }

    LogAST log;
    TranslateQualifiedNamesVisitor::Data visitor_data(source_columns_set, tables_with_columns);
    TranslateQualifiedNamesVisitor visitor(visitor_data, log.stream());
    visitor.visit(query);
}

bool hasArrayJoin(const ASTPtr & ast)
{
    if (const ASTFunction * function = ast->as<ASTFunction>())
        if (function->name == "arrayJoin")
            return true;

    for (const auto & child : ast->children)
        if (!child->as<ASTSelectQuery>() && hasArrayJoin(child))
            return true;

    return false;
}

/// Sometimes we have to calculate more columns in SELECT clause than will be returned from query.
/// This is the case when we have DISTINCT or arrayJoin: we require more columns in SELECT even if we need less columns in result.
void removeUnneededColumnsFromSelectClause(const ASTSelectQuery * select_query, const Names & required_result_columns)
{
    if (required_result_columns.empty())
        return;

    ASTs & elements = select_query->select_expression_list->children;

    ASTs new_elements;
    new_elements.reserve(elements.size());

    /// Some columns may be queried multiple times, like SELECT x, y, y FROM table.
    /// In that case we keep them exactly same number of times.
    std::map<String, size_t> required_columns_with_duplicate_count;
    for (const auto & name : required_result_columns)
        ++required_columns_with_duplicate_count[name];

    for (const auto & elem : elements)
    {
        String name = elem->getAliasOrColumnName();

        auto it = required_columns_with_duplicate_count.find(name);
        if (required_columns_with_duplicate_count.end() != it && it->second)
        {
            new_elements.push_back(elem);
            --it->second;
        }
        else if (select_query->distinct || hasArrayJoin(elem))
        {
            new_elements.push_back(elem);
        }
    }

    elements = std::move(new_elements);
}

/// Replacing scalar subqueries with constant values.
void executeScalarSubqueries(ASTPtr & query, const Context & context, size_t subquery_depth)
{
    LogAST log;
    ExecuteScalarSubqueriesVisitor::Data visitor_data{context, subquery_depth};
    ExecuteScalarSubqueriesVisitor(visitor_data, log.stream()).visit(query);
}

/** Calls to these functions in the GROUP BY statement would be
  * replaced by their immediate argument.
  */
const std::unordered_set<String> injective_function_names
{
        "negate",
        "bitNot",
        "reverse",
        "reverseUTF8",
        "toString",
        "toFixedString",
        "IPv4NumToString",
        "IPv4StringToNum",
        "hex",
        "unhex",
        "bitmaskToList",
        "bitmaskToArray",
        "tuple",
        "regionToName",
        "concatAssumeInjective",
};

const std::unordered_set<String> possibly_injective_function_names
{
        "dictGetString",
        "dictGetUInt8",
        "dictGetUInt16",
        "dictGetUInt32",
        "dictGetUInt64",
        "dictGetInt8",
        "dictGetInt16",
        "dictGetInt32",
        "dictGetInt64",
        "dictGetFloat32",
        "dictGetFloat64",
        "dictGetDate",
        "dictGetDateTime"
};

/// Eliminates injective function calls and constant expressions from group by statement.
void optimizeGroupBy(ASTSelectQuery * select_query, const NameSet & source_columns, const Context & context)
{
    if (!select_query->group_expression_list)
        return;

    const auto is_literal = [] (const ASTPtr & ast) -> bool
    {
        return ast->as<ASTLiteral>();
    };

    auto & group_exprs = select_query->group_expression_list->children;

    /// removes expression at index idx by making it last one and calling .pop_back()
    const auto remove_expr_at_index = [&group_exprs] (const size_t idx)
    {
        if (idx < group_exprs.size() - 1)
            std::swap(group_exprs[idx], group_exprs.back());

        group_exprs.pop_back();
    };

    /// iterate over each GROUP BY expression, eliminate injective function calls and literals
    for (size_t i = 0; i < group_exprs.size();)
    {
        if (const auto * function = group_exprs[i]->as<ASTFunction>())
        {
            /// assert function is injective
            if (possibly_injective_function_names.count(function->name))
            {
                /// do not handle semantic errors here
                if (function->arguments->children.size() < 2)
                {
                    ++i;
                    continue;
                }

                const auto & dict_name = function->arguments->children[0]->as<ASTLiteral>()->value.safeGet<String>();
                const auto & dict_ptr = context.getExternalDictionaries().getDictionary(dict_name);
                const auto & attr_name = function->arguments->children[1]->as<ASTLiteral>()->value.safeGet<String>();

                if (!dict_ptr->isInjective(attr_name))
                {
                    ++i;
                    continue;
                }
            }
            else if (!injective_function_names.count(function->name))
            {
                ++i;
                continue;
            }

            /// copy shared pointer to args in order to ensure lifetime
            auto args_ast = function->arguments;

            /** remove function call and take a step back to ensure
              * next iteration does not skip not yet processed data
              */
            remove_expr_at_index(i);

            /// copy non-literal arguments
            std::remove_copy_if(
                    std::begin(args_ast->children), std::end(args_ast->children),
                    std::back_inserter(group_exprs), is_literal
            );
        }
        else if (is_literal(group_exprs[i]))
        {
            remove_expr_at_index(i);
        }
        else
        {
            /// if neither a function nor literal - advance to next expression
            ++i;
        }
    }

    if (group_exprs.empty())
    {
        /** You can not completely remove GROUP BY. Because if there were no aggregate functions, then it turns out that there will be no aggregation.
          * Instead, leave `GROUP BY const`.
          * Next, see deleting the constants in the analyzeAggregation method.
          */

        /// You must insert a constant that is not the name of the column in the table. Such a case is rare, but it happens.
        UInt64 unused_column = 0;
        String unused_column_name = toString(unused_column);

        while (source_columns.count(unused_column_name))
        {
            ++unused_column;
            unused_column_name = toString(unused_column);
        }

        select_query->group_expression_list = std::make_shared<ASTExpressionList>();
        select_query->group_expression_list->children.emplace_back(std::make_shared<ASTLiteral>(UInt64(unused_column)));
    }
}

/// Remove duplicate items from ORDER BY.
void optimizeOrderBy(const ASTSelectQuery * select_query)
{
    if (!select_query->order_expression_list)
        return;

    /// Make unique sorting conditions.
    using NameAndLocale = std::pair<String, String>;
    std::set<NameAndLocale> elems_set;

    ASTs & elems = select_query->order_expression_list->children;
    ASTs unique_elems;
    unique_elems.reserve(elems.size());

    for (const auto & elem : elems)
    {
        String name = elem->children.front()->getColumnName();
        const auto * order_by_elem = elem->as<ASTOrderByElement>();

        if (elems_set.emplace(name, order_by_elem->collation ? order_by_elem->collation->getColumnName() : "").second)
            unique_elems.emplace_back(elem);
    }

    if (unique_elems.size() < elems.size())
        elems = unique_elems;
}

/// Remove duplicate items from LIMIT BY.
void optimizeLimitBy(const ASTSelectQuery * select_query)
{
    if (!select_query->limit_by_expression_list)
        return;

    std::set<String> elems_set;

    ASTs & elems = select_query->limit_by_expression_list->children;
    ASTs unique_elems;
    unique_elems.reserve(elems.size());

    for (const auto & elem : elems)
    {
        if (elems_set.emplace(elem->getColumnName()).second)
            unique_elems.emplace_back(elem);
    }

    if (unique_elems.size() < elems.size())
        elems = unique_elems;
}

/// Remove duplicated columns from USING(...).
void optimizeUsing(const ASTSelectQuery * select_query)
{
    if (!select_query->join())
        return;

    const auto * table_join = select_query->join()->table_join->as<ASTTableJoin>();
    if (!(table_join && table_join->using_expression_list))
        return;

    ASTs & expression_list = table_join->using_expression_list->children;
    ASTs uniq_expressions_list;

    std::set<String> expressions_names;

    for (const auto & expression : expression_list)
    {
        auto expression_name = expression->getAliasOrColumnName();
        if (expressions_names.find(expression_name) == expressions_names.end())
        {
            uniq_expressions_list.push_back(expression);
            expressions_names.insert(expression_name);
        }
    }

    if (uniq_expressions_list.size() < expression_list.size())
        expression_list = uniq_expressions_list;
}

void getArrayJoinedColumns(ASTPtr & query, SyntaxAnalyzerResult & result, const ASTSelectQuery * select_query,
                           const Names & source_columns, const NameSet & source_columns_set)
{
    if (ASTPtr array_join_expression_list = select_query->array_join_expression_list())
    {
        ArrayJoinedColumnsVisitor::Data visitor_data{result.aliases,
                                                    result.array_join_name_to_alias,
                                                    result.array_join_alias_to_name,
                                                    result.array_join_result_to_source};
        ArrayJoinedColumnsVisitor(visitor_data).visit(query);

        /// If the result of ARRAY JOIN is not used, it is necessary to ARRAY-JOIN any column,
        /// to get the correct number of rows.
        if (result.array_join_result_to_source.empty())
        {
            ASTPtr expr = select_query->array_join_expression_list()->children.at(0);
            String source_name = expr->getColumnName();
            String result_name = expr->getAliasOrColumnName();

            /// This is an array.
            if (!expr->as<ASTIdentifier>() || source_columns_set.count(source_name))
            {
                result.array_join_result_to_source[result_name] = source_name;
            }
            else /// This is a nested table.
            {
                bool found = false;
                for (const auto & column_name : source_columns)
                {
                    auto splitted = Nested::splitName(column_name);
                    if (splitted.first == source_name && !splitted.second.empty())
                    {
                        result.array_join_result_to_source[Nested::concatenateName(result_name, splitted.second)] = column_name;
                        found = true;
                        break;
                    }
                }
                if (!found)
                    throw Exception("No columns in nested table " + source_name, ErrorCodes::EMPTY_NESTED_TABLE);
            }
        }
    }
}

/// Parse JOIN ON expression and collect ASTs for joined columns.
void collectJoinedColumnsFromJoinOnExpr(AnalyzedJoin & analyzed_join, const ASTTableJoin & table_join)
{
    if (!table_join.on_expression)
        return;

    /// Stores examples of columns which are only from one table.
    struct TableBelonging
    {
        const ASTIdentifier * example_only_from_left = nullptr;
        const ASTIdentifier * example_only_from_right = nullptr;
    };

    /// Check all identifiers in ast and decide their possible table belonging.
    /// Throws if there are two identifiers definitely from different tables.
    std::function<TableBelonging(const ASTPtr &)> get_table_belonging;
    get_table_belonging = [&](const ASTPtr & ast) -> TableBelonging
    {
        if (IdentifierSemantic::getColumnName(ast))
        {
            const auto * identifier = ast->as<ASTIdentifier>();

            /// It's set in TranslateQualifiedNamesVisitor
            size_t membership = IdentifierSemantic::getMembership(*identifier);
            switch (membership)
            {
                case 1: return {identifier, nullptr};
                case 2: return {nullptr, identifier};
                default:
                    break;
            }

            return {};
        }

        TableBelonging table_belonging;
        for (const auto & child : ast->children)
        {
            auto children_belonging = get_table_belonging(child);
            if (!table_belonging.example_only_from_left)
                table_belonging.example_only_from_left = children_belonging.example_only_from_left;
            if (!table_belonging.example_only_from_right)
                table_belonging.example_only_from_right = children_belonging.example_only_from_right;
        }

        if (table_belonging.example_only_from_left && table_belonging.example_only_from_right)
            throw Exception("Invalid columns in JOIN ON section. Columns "
                            + table_belonging.example_only_from_left->getAliasOrColumnName() + " and "
                            + table_belonging.example_only_from_right->getAliasOrColumnName()
                            + " are from different tables.", ErrorCodes::INVALID_JOIN_ON_EXPRESSION);

        return table_belonging;
    };

    const auto supported_syntax = " Supported syntax: JOIN ON Expr([table.]column, ...) = Expr([table.]column, ...) "
                                  "[AND Expr([table.]column, ...) = Expr([table.]column, ...) ...]";
    auto throwSyntaxException = [&](const String & msg)
    {
        throw Exception("Invalid expression for JOIN ON. " + msg + supported_syntax, ErrorCodes::INVALID_JOIN_ON_EXPRESSION);
    };

    /// For equal expression find out corresponding table for each part, translate qualified names and add asts to join keys.
    auto add_columns_from_equals_expr = [&](const ASTPtr & expr)
    {
        const auto * func_equals = expr->as<ASTFunction>();
        if (!func_equals || func_equals->name != "equals")
            throwSyntaxException("Expected equals expression, got " + queryToString(expr) + ".");

        ASTPtr left_ast = func_equals->arguments->children.at(0)->clone();
        ASTPtr right_ast = func_equals->arguments->children.at(1)->clone();

        auto left_table_belonging = get_table_belonging(left_ast);
        auto right_table_belonging = get_table_belonging(right_ast);

        bool can_be_left_part_from_left_table = left_table_belonging.example_only_from_right == nullptr;
        bool can_be_left_part_from_right_table = left_table_belonging.example_only_from_left == nullptr;
        bool can_be_right_part_from_left_table = right_table_belonging.example_only_from_right == nullptr;
        bool can_be_right_part_from_right_table = right_table_belonging.example_only_from_left == nullptr;

        /// Default variant when all identifiers may be from any table.
        if (can_be_left_part_from_left_table && can_be_right_part_from_right_table)
            analyzed_join.addOnKeys(left_ast, right_ast);
        else if (can_be_left_part_from_right_table && can_be_right_part_from_left_table)
            analyzed_join.addOnKeys(right_ast, left_ast);
        else
        {
            auto * left_example = left_table_belonging.example_only_from_left ?
                                  left_table_belonging.example_only_from_left :
                                  left_table_belonging.example_only_from_right;

            auto * right_example = right_table_belonging.example_only_from_left ?
                                   right_table_belonging.example_only_from_left :
                                   right_table_belonging.example_only_from_right;

            auto left_name = queryToString(*left_example);
            auto right_name = queryToString(*right_example);
            auto expr_name = queryToString(expr);

            throwSyntaxException("In expression " + expr_name + " columns " + left_name + " and " + right_name
                                 + " are from the same table but from different arguments of equal function.");
        }
    };

    const auto * func = table_join.on_expression->as<ASTFunction>();
    if (func && func->name == "and")
    {
        for (const auto & expr : func->arguments->children)
            add_columns_from_equals_expr(expr);
    }
    else
        add_columns_from_equals_expr(table_join.on_expression);
}

/// Find the columns that are obtained by JOIN.
void collectJoinedColumns(AnalyzedJoin & analyzed_join, const ASTSelectQuery & select_query,
                          const NameSet & source_columns, const String & current_database, bool join_use_nulls)
{
    const ASTTablesInSelectQueryElement * node = select_query.join();

    if (!node)
        return;

    const auto * table_join = node->table_join->as<ASTTableJoin>();
    const auto * table_expression = node->table_expression->as<ASTTableExpression>();
    DatabaseAndTableWithAlias joined_table_name(*table_expression, current_database);

    if (table_join->using_expression_list)
    {
        const auto * keys = table_join->using_expression_list->as<ASTExpressionList>();
        for (const auto & key : keys->children)
            analyzed_join.addUsingKey(key);

        for (auto & name : analyzed_join.key_names_right)
            if (source_columns.count(name))
                name = joined_table_name.getQualifiedNamePrefix() + name;
    }
    else if (table_join->on_expression)
        collectJoinedColumnsFromJoinOnExpr(analyzed_join, *table_join);

<<<<<<< HEAD
    bool make_nullable = join_use_nulls && (table_join->kind == ASTTableJoin::Kind::Left || table_join->kind == ASTTableJoin::Kind::Full);
=======
    bool make_nullable = join_use_nulls && isLeftOrFull(table_join.kind);
>>>>>>> 8227f5fe

    analyzed_join.calculateAvailableJoinedColumns(make_nullable);
}

Names qualifyOccupiedNames(NamesAndTypesList & columns, const NameSet & source_columns, const DatabaseAndTableWithAlias& table)
{
    Names originals;
    originals.reserve(columns.size());

    for (auto & column : columns)
    {
        originals.push_back(column.name);
        if (source_columns.count(column.name))
            column.name = table.getQualifiedNamePrefix() + column.name;
    }

    return originals;
}

void replaceJoinedTable(const ASTTablesInSelectQueryElement* join)
{
    if (!join || !join->table_expression)
        return;

    const auto * table_expr = join->table_expression->as<ASTTableExpression>();
    if (table_expr->database_and_table_name)
    {
        const auto * table_id = table_expr->database_and_table_name->as<ASTIdentifier>();
        String expr = "(select * from " + table_id->name + ") as " + table_id->shortName();

        // FIXME: since the expression "a as b" exposes both "a" and "b" names, which is not equivalent to "(select * from a) as b",
        //        we can't replace aliased tables.
        // FIXME: long table names include database name, which we can't save within alias.
        if (table_id->alias.empty() && table_id->isShort())
        {
            ParserTableExpression parser;
            table_expr = parseQuery(parser, expr, 0)->as<ASTTableExpression>();
        }
    }
}

} // namespace


SyntaxAnalyzerResultPtr SyntaxAnalyzer::analyze(
    ASTPtr & query,
    const NamesAndTypesList & source_columns_,
    const Names & required_result_columns,
    StoragePtr storage) const
{
    auto * select_query = query->as<ASTSelectQuery>();
    if (!storage && select_query)
    {
        if (auto db_and_table = getDatabaseAndTable(*select_query, 0))
            storage = context.tryGetTable(db_and_table->database, db_and_table->table);
    }

    SyntaxAnalyzerResult result;
    result.storage = storage;
    result.source_columns = source_columns_;

    collectSourceColumns(select_query, result.storage, result.source_columns);
    NameSet source_columns_set = removeDuplicateColumns(result.source_columns);

    const auto & settings = context.getSettingsRef();

    Names source_columns_list;
    source_columns_list.reserve(result.source_columns.size());
    for (const auto & type_name : result.source_columns)
        source_columns_list.emplace_back(type_name.name);

    if (source_columns_set.size() != source_columns_list.size())
        throw Exception("Unexpected duplicates in source columns list.", ErrorCodes::LOGICAL_ERROR);

    if (select_query)
    {
        if (const ASTTablesInSelectQueryElement * node = select_query->join())
        {
            if (settings.enable_optimize_predicate_expression)
                replaceJoinedTable(node);

            const auto * joined_expression = node->table_expression->as<ASTTableExpression>();
            DatabaseAndTableWithAlias table(*joined_expression, context.getCurrentDatabase());

            NamesAndTypesList joined_columns = getNamesAndTypeListFromTableExpression(*joined_expression, context);
            Names original_names = qualifyOccupiedNames(joined_columns, source_columns_set, table);
            result.analyzed_join.calculateColumnsFromJoinedTable(joined_columns, original_names);
        }

        translateQualifiedNames(query, *select_query, context,
                                (storage ? storage->getColumns().ordinary.getNames() : source_columns_list), source_columns_set,
                                result.analyzed_join.columns_from_joined_table);

        /// Depending on the user's profile, check for the execution rights
        /// distributed subqueries inside the IN or JOIN sections and process these subqueries.
        InJoinSubqueriesPreprocessor(context).process(select_query);

        /// Optimizes logical expressions.
        LogicalExpressionsOptimizer(select_query, settings.optimize_min_equality_disjunction_chain_length.value).perform();
    }

    /// Creates a dictionary `aliases`: alias -> ASTPtr
    {
        LogAST log;
        QueryAliasesVisitor::Data query_aliases_data{result.aliases};
        QueryAliasesVisitor(query_aliases_data, log.stream()).visit(query);
    }

    /// Common subexpression elimination. Rewrite rules.
    {
        QueryNormalizer::Data normalizer_data(result.aliases, context.getSettingsRef());
        QueryNormalizer(normalizer_data).visit(query);
    }

    /// Remove unneeded columns according to 'required_result_columns'.
    /// Leave all selected columns in case of DISTINCT; columns that contain arrayJoin function inside.
    /// Must be after 'normalizeTree' (after expanding aliases, for aliases not get lost)
    ///  and before 'executeScalarSubqueries', 'analyzeAggregation', etc. to avoid excessive calculations.
    if (select_query)
        removeUnneededColumnsFromSelectClause(select_query, required_result_columns);

    /// Executing scalar subqueries - replacing them with constant values.
    executeScalarSubqueries(query, context, subquery_depth);

    /// Optimize if with constant condition after constants was substituted instead of scalar subqueries.
    OptimizeIfWithConstantConditionVisitor(result.aliases).visit(query);

    if (select_query)
    {
        /// GROUP BY injective function elimination.
        optimizeGroupBy(select_query, source_columns_set, context);

        /// Remove duplicate items from ORDER BY.
        optimizeOrderBy(select_query);

        /// Remove duplicated elements from LIMIT BY clause.
        optimizeLimitBy(select_query);

        /// Remove duplicated columns from USING(...).
        optimizeUsing(select_query);

        /// array_join_alias_to_name, array_join_result_to_source.
        getArrayJoinedColumns(query, result, select_query, source_columns_list, source_columns_set);

        /// Push the predicate expression down to the subqueries.
        result.rewrite_subqueries = PredicateExpressionsOptimizer(select_query, settings, context).optimize();

        collectJoinedColumns(result.analyzed_join, *select_query, source_columns_set, context.getCurrentDatabase(), settings.join_use_nulls);
    }

    return std::make_shared<const SyntaxAnalyzerResult>(result);
}

}<|MERGE_RESOLUTION|>--- conflicted
+++ resolved
@@ -568,11 +568,7 @@
     else if (table_join->on_expression)
         collectJoinedColumnsFromJoinOnExpr(analyzed_join, *table_join);
 
-<<<<<<< HEAD
-    bool make_nullable = join_use_nulls && (table_join->kind == ASTTableJoin::Kind::Left || table_join->kind == ASTTableJoin::Kind::Full);
-=======
-    bool make_nullable = join_use_nulls && isLeftOrFull(table_join.kind);
->>>>>>> 8227f5fe
+    bool make_nullable = join_use_nulls && isLeftOrFull(table_join->kind);
 
     analyzed_join.calculateAvailableJoinedColumns(make_nullable);
 }
