project(ClickHouse)
cmake_minimum_required(VERSION 3.3)

foreach(policy
    CMP0023
    CMP0074 # CMake 3.12
    )
  if(POLICY ${policy})
    cmake_policy(SET ${policy} NEW)
  endif()
endforeach()

set(CMAKE_MODULE_PATH ${CMAKE_MODULE_PATH} "${CMAKE_CURRENT_SOURCE_DIR}/cmake/Modules/")
set(CMAKE_EXPORT_COMPILE_COMMANDS 1) # Write compile_commands.json
set(CMAKE_LINK_DEPENDS_NO_SHARED 1) # Do not relink all depended targets on .so
set(CMAKE_CONFIGURATION_TYPES "RelWithDebInfo;Debug;Release;MinSizeRel" CACHE STRING "" FORCE)
set(CMAKE_DEBUG_POSTFIX "d" CACHE STRING "Generate debug library name with a postfix.")    # To be consistent with CMakeLists from contrib libs.

option(ENABLE_IPO "Enable inter-procedural optimization (aka LTO)" OFF) # need cmake 3.9+
if(ENABLE_IPO)
    cmake_policy(SET CMP0069 NEW)
    include(CheckIPOSupported)
    check_ipo_supported(RESULT IPO_SUPPORTED OUTPUT IPO_NOT_SUPPORTED)
    if(IPO_SUPPORTED)
        message(STATUS "IPO/LTO is supported, enabling")
        set(CMAKE_INTERPROCEDURAL_OPTIMIZATION TRUE)
    else()
        message(STATUS "IPO/LTO is not supported: <${IPO_NOT_SUPPORTED}>")
    endif()
else()
    message(STATUS "IPO/LTO not enabled.")
endif()

if (CMAKE_CXX_COMPILER_ID STREQUAL "GNU")
    # Require at least gcc 7
    if (CMAKE_CXX_COMPILER_VERSION VERSION_LESS 7 AND NOT CMAKE_VERSION VERSION_LESS 2.8.9)
        message (FATAL_ERROR "GCC version must be at least 7. For example, if GCC 7 is available under gcc-7, g++-7 names, do the following: export CC=gcc-7 CXX=g++-7; rm -rf CMakeCache.txt CMakeFiles; and re run cmake or ./release.")
    endif ()
elseif (CMAKE_CXX_COMPILER_ID STREQUAL "Clang")
    # Require at least clang 5
    if (CMAKE_CXX_COMPILER_VERSION VERSION_LESS 5)
        message (FATAL_ERROR "Clang version must be at least 5.")
    endif ()
else ()
    message (WARNING "You are using an unsupported compiler. Compilation has only been tested with Clang 5+ and GCC 7+.")
endif ()

# Check that submodules are present only if source was downloaded with git
if (EXISTS "${CMAKE_CURRENT_SOURCE_DIR}/.git" AND NOT EXISTS "${ClickHouse_SOURCE_DIR}/contrib/boost/boost")
    message (FATAL_ERROR "Submodules are not initialized. Run\n\tgit submodule update --init --recursive")
endif ()

include (cmake/find_ccache.cmake)

if (NOT CMAKE_BUILD_TYPE OR CMAKE_BUILD_TYPE STREQUAL "None")
    message (STATUS "CMAKE_BUILD_TYPE is not set, set to default = RELWITHDEBINFO")
    set (CMAKE_BUILD_TYPE "RELWITHDEBINFO")
endif ()
string(TOUPPER ${CMAKE_BUILD_TYPE} CMAKE_BUILD_TYPE_UC)
message (STATUS "CMAKE_BUILD_TYPE: ${CMAKE_BUILD_TYPE}")


option (USE_STATIC_LIBRARIES "Set to FALSE to use shared libraries" ON)
option (MAKE_STATIC_LIBRARIES "Set to FALSE to make shared libraries" ${USE_STATIC_LIBRARIES})
if (NOT MAKE_STATIC_LIBRARIES)
    option (SPLIT_SHARED_LIBRARIES "DEV ONLY. Keep all internal libs as separate .so for faster linking" OFF)
    option (CLICKHOUSE_SPLIT_BINARY "Make several binaries instead one bundled (clickhouse-server, clickhouse-client, ... )" OFF)
endif ()

if (MAKE_STATIC_LIBRARIES AND SPLIT_SHARED_LIBRARIES)
    message(FATAL_ERROR "Defining SPLIT_SHARED_LIBRARIES=1 without MAKE_STATIC_LIBRARIES=0 has no effect.")
endif()

if (NOT MAKE_STATIC_LIBRARIES AND SPLIT_SHARED_LIBRARIES)
    set(BUILD_SHARED_LIBS 1 CACHE INTERNAL "")
endif ()

if (USE_STATIC_LIBRARIES)
    list(REVERSE CMAKE_FIND_LIBRARY_SUFFIXES)
endif ()

include (cmake/sanitize.cmake)

include (cmake/arch.cmake)

if (CMAKE_GENERATOR STREQUAL "Ninja")
    # Turn on colored output. https://github.com/ninja-build/ninja/wiki/FAQ
    set (CMAKE_CXX_FLAGS "${CMAKE_CXX_FLAGS} -fdiagnostics-color=always")
    set (CMAKE_C_FLAGS "${CMAKE_C_FLAGS} -fdiagnostics-color=always")
endif ()

if (NOT MSVC)
    set (COMMON_WARNING_FLAGS "${COMMON_WARNING_FLAGS} -Wall")    # -Werror is also added inside directories with our own code.
endif ()

if (COMPILER_GCC OR COMPILER_CLANG)
    set (CXX_WARNING_FLAGS "${CXX_WARNING_FLAGS} -Wnon-virtual-dtor")
endif ()

if (COMPILER_GCC AND CMAKE_CXX_COMPILER_VERSION VERSION_GREATER "8.3.0")
    # Warnings in protobuf generating
    set (CXX_WARNING_FLAGS "${CXX_WARNING_FLAGS} -Wno-array-bounds")
endif ()

if (CMAKE_CXX_COMPILER_ID STREQUAL "Clang")
    # clang: warning: argument unused during compilation: '-stdlib=libc++'
    # clang: warning: argument unused during compilation: '-specs=/usr/share/dpkg/no-pie-compile.specs' [-Wunused-command-line-argument]
    set (COMMON_WARNING_FLAGS "${COMMON_WARNING_FLAGS} -Wno-unused-command-line-argument")
endif ()

option (TEST_COVERAGE "Enables flags for test coverage" OFF)
option (ENABLE_TESTS "Enables tests" ON)

if (CMAKE_SYSTEM_PROCESSOR MATCHES "amd64|x86_64")
    option (USE_INTERNAL_MEMCPY "Use internal implementation of 'memcpy' function instead of provided by libc. Only for x86_64." ON)

<<<<<<< HEAD
    if (OS_LINUX AND NOT UNBUNDLED)
=======
    if (OS_LINUX AND NOT UNBUNDLED AND MAKE_STATIC_LIBRARIES AND NOT SPLIT_SHARED_LIBRARIES AND CMAKE_VERSION VERSION_GREATER "3.9.0")
>>>>>>> 3d8c8ee8
        option (GLIBC_COMPATIBILITY "Set to TRUE to enable compatibility with older glibc libraries. Only for x86_64, Linux. Implies USE_INTERNAL_MEMCPY." ON)
    endif ()
endif ()

if (GLIBC_COMPATIBILITY)
    set (USE_INTERNAL_MEMCPY ON)
endif ()

string(REGEX MATCH "-?[0-9]+(.[0-9]+)?$" COMPILER_POSTFIX ${CMAKE_CXX_COMPILER})

find_program (LLD_PATH NAMES "lld${COMPILER_POSTFIX}" "lld")
find_program (GOLD_PATH NAMES "gold")

if (CMAKE_CXX_COMPILER_ID STREQUAL "Clang" AND LLD_PATH AND NOT LINKER_NAME)
    set (LINKER_NAME "lld")
elseif (GOLD_PATH)
    set (LINKER_NAME "gold")
endif ()

if (LINKER_NAME)
    message(STATUS "Using linker: ${LINKER_NAME} (selected from: LLD_PATH=${LLD_PATH}; GOLD_PATH=${GOLD_PATH}; COMPILER_POSTFIX=${COMPILER_POSTFIX})")
    set (CMAKE_EXE_LINKER_FLAGS "${CMAKE_EXE_LINKER_FLAGS} -fuse-ld=${LINKER_NAME}")
endif ()

cmake_host_system_information(RESULT AVAILABLE_PHYSICAL_MEMORY QUERY AVAILABLE_PHYSICAL_MEMORY) # Not available under freebsd
if(NOT AVAILABLE_PHYSICAL_MEMORY OR AVAILABLE_PHYSICAL_MEMORY GREATER 8000)
    option(COMPILER_PIPE "-pipe compiler option [less /tmp usage, more ram usage]" ON)
endif()
if(COMPILER_PIPE)
    set(COMPILER_FLAGS "${COMPILER_FLAGS} -pipe")
else()
    message(STATUS "Disabling compiler -pipe option (have only ${AVAILABLE_PHYSICAL_MEMORY} mb of memory)")
endif()

if(NOT DISABLE_CPU_OPTIMIZE)
    include(cmake/test_cpu.cmake)
endif()

if(NOT COMPILER_CLANG) # clang: error: the clang compiler does not support '-march=native'
    option(ARCH_NATIVE "Enable -march=native compiler flag" ${ARCH_ARM})
endif()

if (ARCH_NATIVE)
    set (COMPILER_FLAGS "${COMPILER_FLAGS} -march=native")
endif ()

# Special options for better optimized code with clang
#if (CMAKE_CXX_COMPILER_ID STREQUAL "Clang")
#    set (CMAKE_CXX_FLAGS_RELWITHDEBINFO  "${CMAKE_CXX_FLAGS_RELWITHDEBINFO} -Wno-unused-command-line-argument -mllvm -inline-threshold=10000")
#endif ()

if (CMAKE_VERSION VERSION_LESS "3.8.0")
    if (NOT MSVC)
        set (CMAKE_CXX_FLAGS "${CMAKE_CXX_FLAGS} -std=c++1z")
    endif ()
else ()
    set (CMAKE_CXX_STANDARD 17)
    set (CMAKE_CXX_EXTENSIONS 0) # https://cmake.org/cmake/help/latest/prop_tgt/CXX_EXTENSIONS.html#prop_tgt:CXX_EXTENSIONS
    set (CMAKE_CXX_STANDARD_REQUIRED ON)
    set (CXX_FLAGS_INTERNAL_COMPILER "-std=c++1z")
endif ()

set (CMAKE_BUILD_COLOR_MAKEFILE          ON)
set (CMAKE_CXX_FLAGS                     "${CMAKE_CXX_FLAGS} ${COMPILER_FLAGS} ${PLATFORM_EXTRA_CXX_FLAG} -fno-omit-frame-pointer ${COMMON_WARNING_FLAGS} ${CXX_WARNING_FLAGS}")
#set (CMAKE_CXX_FLAGS_RELEASE             "${CMAKE_CXX_FLAGS_RELEASE} ${CMAKE_CXX_FLAGS_ADD}")
set (CMAKE_CXX_FLAGS_RELWITHDEBINFO      "${CMAKE_CXX_FLAGS_RELWITHDEBINFO} -O3 ${CMAKE_CXX_FLAGS_ADD}")
set (CMAKE_CXX_FLAGS_DEBUG               "${CMAKE_CXX_FLAGS_DEBUG} -O0 -g3 -ggdb3 -fno-inline ${CMAKE_CXX_FLAGS_ADD}")

set (CMAKE_C_FLAGS                       "${CMAKE_C_FLAGS} ${COMPILER_FLAGS} -fno-omit-frame-pointer ${COMMON_WARNING_FLAGS} ${CMAKE_C_FLAGS_ADD}")
#set (CMAKE_C_FLAGS_RELEASE               "${CMAKE_C_FLAGS_RELEASE} ${CMAKE_C_FLAGS_ADD}")
set (CMAKE_C_FLAGS_RELWITHDEBINFO        "${CMAKE_C_FLAGS_RELWITHDEBINFO} -O3 ${CMAKE_C_FLAGS_ADD}")
set (CMAKE_C_FLAGS_DEBUG                 "${CMAKE_C_FLAGS_DEBUG} -O0 -g3 -ggdb3 -fno-inline ${CMAKE_C_FLAGS_ADD}")


include (cmake/use_libcxx.cmake)


# Set standard, system and compiler libraries explicitly.
# This is intended for more control of what we are linking.

set (DEFAULT_LIBS "")
if (OS_LINUX AND NOT UNBUNDLED AND (GLIBC_COMPATIBILITY OR USE_LIBCXX))
    # Note: this probably has no effect, but I'm not an expert in CMake.
    set (CMAKE_C_IMPLICIT_LINK_LIBRARIES "")
    set (CMAKE_CXX_IMPLICIT_LINK_LIBRARIES "")

    # Disable default linked libraries.
    set (DEFAULT_LIBS "-nodefaultlibs")

    # We need builtins from Clang's RT even without libcxx - for ubsan+int128. See https://bugs.llvm.org/show_bug.cgi?id=16404
    set (BUILTINS_LIB_PATH "")
    if (COMPILER_CLANG)
        execute_process (COMMAND ${CMAKE_CXX_COMPILER} --print-file-name=libclang_rt.builtins-${CMAKE_SYSTEM_PROCESSOR}.a OUTPUT_VARIABLE BUILTINS_LIB_PATH OUTPUT_STRIP_TRAILING_WHITESPACE)
    endif ()

    # Add C++ libraries.
    #
    # This consist of:
    # - C++ standard library (like implementation of std::string);
    # - C++ ABI implementation (functions for exceptions like __cxa_throw, RTTI, etc);
    # - functions for internal implementation of exception handling (stack unwinding based on DWARF info; TODO replace with bundled libunwind);
    # - compiler builtins (example: functions for implementation of __int128 operations);
    #
    # There are two variants of C++ library: libc++ (from LLVM compiler infrastructure) and libstdc++ (from GCC).
    if (USE_LIBCXX)
        set (DEFAULT_LIBS "${DEFAULT_LIBS} -Wl,-Bstatic -lc++ -lc++abi -lgcc_eh ${BUILTINS_LIB_PATH} -Wl,-Bdynamic")
    else ()
        set (DEFAULT_LIBS "${DEFAULT_LIBS} -Wl,-Bstatic -lstdc++ -lgcc_eh -lgcc ${BUILTINS_LIB_PATH} -Wl,-Bdynamic")
    endif ()

    # Linking with GLIBC prevents portability of binaries to older systems.
    # We overcome this behaviour by statically linking with our own implementation of all new symbols (that don't exist in older Libc or have infamous "symbol versioning").
    # The order of linking is important: 'glibc-compatibility' must be before libc but after all other libraries.
    if (GLIBC_COMPATIBILITY)
        message (STATUS "Some symbols from glibc will be replaced for compatibility")

        string (TOUPPER ${CMAKE_BUILD_TYPE} CMAKE_BUILD_TYPE_UC)
        set (CMAKE_POSTFIX_VARIABLE "CMAKE_${CMAKE_BUILD_TYPE_UC}_POSTFIX")

        # FIXME: glibc-compatibility may be non-static in some builds!
        set (DEFAULT_LIBS "${DEFAULT_LIBS} ${ClickHouse_BINARY_DIR}/libs/libglibc-compatibility/libglibc-compatibility${${CMAKE_POSTFIX_VARIABLE}}.a")
    endif ()

    # Add Libc. GLIBC is actually a collection of interdependent libraries.
    set (DEFAULT_LIBS "${DEFAULT_LIBS} -lrt -ldl -lpthread -lm -lc")

    # Note: we'd rather use Musl libc library, but it's little bit more difficult to use.

    message(STATUS "Default libraries: ${DEFAULT_LIBS}")
endif ()

if (DEFAULT_LIBS)
    # Add default libs to all targets as the last dependency.
    set(CMAKE_CXX_STANDARD_LIBRARIES ${DEFAULT_LIBS})
endif ()


if (NOT MAKE_STATIC_LIBRARIES)
    set(CMAKE_POSITION_INDEPENDENT_CODE ON)
endif ()

# Using "include-what-you-use" tool.
option (USE_INCLUDE_WHAT_YOU_USE "Use 'include-what-you-use' tool" OFF)
if (USE_INCLUDE_WHAT_YOU_USE)
    find_program(IWYU_PATH NAMES include-what-you-use iwyu)
    if (NOT IWYU_PATH)
        message(FATAL_ERROR "Could not find the program include-what-you-use")
    endif()
    if (${CMAKE_VERSION} VERSION_LESS "3.3.0")
        message(FATAL_ERROR "include-what-you-use requires CMake version at least 3.3.")
    endif()
endif ()

# Flags for test coverage
if (TEST_COVERAGE)
    set (CMAKE_CXX_FLAGS_DEBUG "${CMAKE_CXX_FLAGS_DEBUG} -fprofile-arcs -ftest-coverage -DIS_DEBUG")
endif (TEST_COVERAGE)

if (ENABLE_TESTS)
    message (STATUS "Tests are enabled")
endif ()
enable_testing() # Enable for tests without binary

# when installing to /usr - place configs to /etc but for /usr/local place to /usr/local/etc
if (CMAKE_INSTALL_PREFIX STREQUAL "/usr")
    set (CLICKHOUSE_ETC_DIR "/etc")
else ()
    set (CLICKHOUSE_ETC_DIR "${CMAKE_INSTALL_PREFIX}/etc")
endif ()

option (UNBUNDLED "Try find all libraries in system. We recommend to avoid this mode for production builds, because we cannot guarantee exact versions and variants of libraries your system has installed. This mode exists for enthusiastic developers who search for trouble. Also it is useful for maintainers of OS packages." OFF)
if (UNBUNDLED)
    set(NOT_UNBUNDLED 0)
else ()
    set(NOT_UNBUNDLED 1)
endif ()
# Using system libs can cause lot of warnings in includes.
if (UNBUNDLED OR NOT (OS_LINUX OR APPLE) OR ARCH_32)
    option (NO_WERROR "Disable -Werror compiler option" ON)
endif ()

message (STATUS "Building for: ${CMAKE_SYSTEM} ${CMAKE_SYSTEM_PROCESSOR} ${CMAKE_LIBRARY_ARCHITECTURE} ; USE_STATIC_LIBRARIES=${USE_STATIC_LIBRARIES} MAKE_STATIC_LIBRARIES=${MAKE_STATIC_LIBRARIES} SPLIT_SHARED=${SPLIT_SHARED_LIBRARIES} UNBUNDLED=${UNBUNDLED} CCACHE=${CCACHE_FOUND} ${CCACHE_VERSION}")

include(GNUInstallDirs)
include (cmake/find_contrib_lib.cmake)

include (cmake/find_ssl.cmake)
include (cmake/lib_name.cmake)
include (cmake/find_icu.cmake)
include (cmake/find_boost.cmake)
include (cmake/find_zlib.cmake)
include (cmake/find_zstd.cmake)
include (cmake/find_ltdl.cmake) # for odbc
include (cmake/find_termcap.cmake)
include (cmake/find_odbc.cmake)
# openssl, zlib, odbc before poco
include (cmake/find_poco.cmake)
include (cmake/find_lz4.cmake)
include (cmake/find_xxhash.cmake)
include (cmake/find_sparsehash.cmake)
include (cmake/find_rt.cmake)
include (cmake/find_execinfo.cmake)
include (cmake/find_readline_edit.cmake)
include (cmake/find_re2.cmake)
include (cmake/find_libgsasl.cmake)
include (cmake/find_rdkafka.cmake)
include (cmake/find_capnp.cmake)
include (cmake/find_llvm.cmake)
include (cmake/find_h3.cmake)
include (cmake/find_cpuid.cmake) # Freebsd, bundled
if (NOT USE_CPUID)
    include (cmake/find_cpuinfo.cmake) # Debian
endif()
include (cmake/find_libxml2.cmake)
include (cmake/find_brotli.cmake)
include (cmake/find_protobuf.cmake)
include (cmake/find_pdqsort.cmake)
include (cmake/find_hdfs3.cmake) # uses protobuf
include (cmake/find_consistent-hashing.cmake)
include (cmake/find_base64.cmake)
include (cmake/find_hyperscan.cmake)
include (cmake/find_lfalloc.cmake)
include (cmake/find_simdjson.cmake)
include (cmake/find_rapidjson.cmake)
find_contrib_lib(cityhash)
find_contrib_lib(farmhash)
find_contrib_lib(metrohash)
find_contrib_lib(btrie)
find_contrib_lib(double-conversion)
include (cmake/find_parquet.cmake)

if (ENABLE_TESTS)
    include (cmake/find_gtest.cmake)
endif ()

# Need to process before "contrib" dir:
include (libs/libcommon/cmake/find_gperftools.cmake)
include (libs/libcommon/cmake/find_jemalloc.cmake)
include (libs/libcommon/cmake/find_cctz.cmake)
include (libs/libmysqlxx/cmake/find_mysqlclient.cmake)
include (libs/libdaemon/cmake/find_unwind.cmake)

include (cmake/print_flags.cmake)

add_subdirectory (contrib EXCLUDE_FROM_ALL)
add_subdirectory (libs)
add_subdirectory (utils)
add_subdirectory (dbms)

include (cmake/print_include_directories.cmake)

if (GLIBC_COMPATIBILITY)
    # FIXME: actually glibc-compatibility should always be built first,
    #        because it's unconditionally linked via $DEFAULT_LIBS,
    #        and these looks like the first places that get linked.
    function (add_glibc_compat target_name)
        if (TARGET ${target_name})
            add_dependencies(${target_name} glibc-compatibility)
        endif ()
    endfunction ()

    add_glibc_compat(ltdl)
    add_glibc_compat(zlibstatic)
    add_glibc_compat(jemalloc)
    add_glibc_compat(unwind)
    add_glibc_compat(memcpy)
    add_glibc_compat(Foundation)
    add_glibc_compat(common)
    add_glibc_compat(gtest)
    add_glibc_compat(lz4)
    add_glibc_compat(zstd)
    add_glibc_compat(snappy)
    add_glibc_compat(arrow)
    add_glibc_compat(protoc)
    add_glibc_compat(thrift_static)
    add_glibc_compat(cityhash)
    add_glibc_compat(farmhash)
    add_glibc_compat(murmurhash)
    add_glibc_compat(metrohash)
    add_glibc_compat(metrohash128)
    add_glibc_compat(consistent-hashing)
    add_glibc_compat(double-conversion)
    add_glibc_compat(cctz)
    add_glibc_compat(kj)
    add_glibc_compat(simdjson)
    add_glibc_compat(apple_rt)
    add_glibc_compat(re2)
    add_glibc_compat(re2_st)
    add_glibc_compat(hs_compile_shared)
    add_glibc_compat(hs_exec_shared)
    add_glibc_compat(hs_shared)
    add_glibc_compat(widechar_width)
    add_glibc_compat(string_utils)
    add_glibc_compat(consistent-hashing-sumbur)
    add_glibc_compat(boost_program_options_internal)
    add_glibc_compat(boost_system_internal)
    add_glibc_compat(boost_regex_internal)
endif ()<|MERGE_RESOLUTION|>--- conflicted
+++ resolved
@@ -114,11 +114,7 @@
 if (CMAKE_SYSTEM_PROCESSOR MATCHES "amd64|x86_64")
     option (USE_INTERNAL_MEMCPY "Use internal implementation of 'memcpy' function instead of provided by libc. Only for x86_64." ON)
 
-<<<<<<< HEAD
-    if (OS_LINUX AND NOT UNBUNDLED)
-=======
     if (OS_LINUX AND NOT UNBUNDLED AND MAKE_STATIC_LIBRARIES AND NOT SPLIT_SHARED_LIBRARIES AND CMAKE_VERSION VERSION_GREATER "3.9.0")
->>>>>>> 3d8c8ee8
         option (GLIBC_COMPATIBILITY "Set to TRUE to enable compatibility with older glibc libraries. Only for x86_64, Linux. Implies USE_INTERNAL_MEMCPY." ON)
     endif ()
 endif ()
